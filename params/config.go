--- conflicted
+++ resolved
@@ -252,15 +252,10 @@
 	GenesisTimestamp uint64                     `json:"genesisTimestamp"` // The LoopStartTime of first Block
 	SelfVoteSigners  []common.UnprefixedAddress `json:"signers"`          // Signers vote by themselves to seal the block, make sure the signer accounts are pre-funded
 	PBFTEnable       bool                       `json:"pbft"`
-<<<<<<< HEAD
-	Enode            []string                   `json:"enode"` //Parameter of admin.addPeer like "enode://5aa80bf09c71dd8c7d3bc161d7dd007c024c8c897d31764b4732596243fa6c18cfe852ece686b156619e7c459e3d4af4bb19fd930a315a9dcd8c03d616e653e4@127.0.0.1:30001?discport=0"
-	LightConfig      *VdposLightConfig          `json:"lightConfig,omitempty"`
-=======
 	//inb by ghy begin
 	Enode          []string `json:"enode"` 									//Parameter of admin.addPeer like "enode://5aa80bf09c71dd8c7d3bc161d7dd007c024c8c897d31764b4732596243fa6c18cfe852ece686b156619e7c459e3d4af4bb19fd930a315a9dcd8c03d616e653e4@127.0.0.1:30001?discport=0"
 	//inb by ghy end
 	LightConfig *VdposLightConfig `json:"lightConfig,omitempty"`
->>>>>>> ae35606a
 }
 
 // String implements the stringer interface, returning the consensus engine details.
