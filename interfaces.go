--- conflicted
+++ resolved
@@ -113,15 +113,6 @@
 
 // CallMsg contains parameters for contract calls.
 type CallMsg struct {
-<<<<<<< HEAD
-	From     common.Address  // the sender of the 'transaction'
-	To       *common.Address // the destination contract (nil for contract creation)
-	Gas      uint64          // if 0, the call executes with near-infinite gas
-	GasPrice *big.Int        // wei <-> gas exchange ratio
-	Value    *big.Int        // amount of wei sent along with the call
-	Data     []byte          // input data, usually an ABI-encoded contract method invocation
-	Receive  *big.Int  //2019.8.1 inb by ghy
-=======
 	From common.Address  // the sender of the 'transaction'
 	To   *common.Address // the destination contract (nil for contract creation)
 	//Gas      uint64          // if 0, the call executes with near-infinite gas
@@ -129,7 +120,7 @@
 	//GasPrice *big.Int        // wei <-> gas exchange ratio
 	Value *big.Int // amount of wei sent along with the call
 	Data  []byte   // input data, usually an ABI-encoded contract method invocation
->>>>>>> 53061f29
+  Receive  *big.Int  //2019.8.1 inb by ghy
 }
 
 // A ContractCaller provides contract calls, essentially transactions that are executed by
