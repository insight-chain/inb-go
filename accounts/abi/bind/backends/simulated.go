// Copyright 2015 The go-ethereum Authors
// This file is part of the go-ethereum library.
//
// The go-ethereum library is free software: you can redistribute it and/or modify
// it under the terms of the GNU Lesser General Public License as published by
// the Free Software Foundation, either version 3 of the License, or
// (at your option) any later version.
//
// The go-ethereum library is distributed in the hope that it will be useful,
// but WITHOUT ANY WARRANTY; without even the implied warranty of
// MERCHANTABILITY or FITNESS FOR A PARTICULAR PURPOSE. See the
// GNU Lesser General Public License for more details.
//
// You should have received a copy of the GNU Lesser General Public License
// along with the go-ethereum library. If not, see <http://www.gnu.org/licenses/>.

package backends

import (
	"context"
	"errors"
	"fmt"
	"math/big"
	"sync"
	"time"

	"github.com/insight-chain/inb-go"
	"github.com/insight-chain/inb-go/accounts/abi/bind"
	"github.com/insight-chain/inb-go/common"
	"github.com/insight-chain/inb-go/common/math"
	"github.com/insight-chain/inb-go/consensus/ethash"
	"github.com/insight-chain/inb-go/core"
	"github.com/insight-chain/inb-go/core/bloombits"
	"github.com/insight-chain/inb-go/core/rawdb"
	"github.com/insight-chain/inb-go/core/state"
	"github.com/insight-chain/inb-go/core/types"
	"github.com/insight-chain/inb-go/core/vm"
	"github.com/insight-chain/inb-go/eth/filters"
	"github.com/insight-chain/inb-go/ethdb"
	"github.com/insight-chain/inb-go/event"
	"github.com/insight-chain/inb-go/params"
	"github.com/insight-chain/inb-go/rpc"
)

// This nil assignment ensures compile time that SimulatedBackend implements bind.ContractBackend.
var _ bind.ContractBackend = (*SimulatedBackend)(nil)

var errBlockNumberUnsupported = errors.New("SimulatedBackend cannot access blocks other than the latest block")
var errGasEstimationFailed = errors.New("gas required exceeds allowance or always failing transaction")

// SimulatedBackend implements bind.ContractBackend, simulating a blockchain in
// the background. Its main purpose is to allow easily testing contract bindings.
type SimulatedBackend struct {
	database   ethdb.Database   // In memory database to store our testing data
	blockchain *core.BlockChain // Ethereum blockchain to handle the consensus

	mu           sync.Mutex
	pendingBlock *types.Block   // Currently pending block that will be imported on request
	pendingState *state.StateDB // Currently pending state that will be the active on on request

	events *filters.EventSystem // Event system for filtering log events live

	config *params.ChainConfig
}

// NewSimulatedBackend creates a new binding backend using a simulated blockchain
// for testing purposes.
func NewSimulatedBackend(alloc core.GenesisAlloc, gasLimit uint64) *SimulatedBackend {
	database := ethdb.NewMemDatabase()
	genesis := core.Genesis{Config: params.AllEthashProtocolChanges, NetLimit: gasLimit, Alloc: alloc}
	genesis.MustCommit(database)
	blockchain, _ := core.NewBlockChain(database, nil, genesis.Config, ethash.NewFaker(), vm.Config{}, nil)

	backend := &SimulatedBackend{
		database:   database,
		blockchain: blockchain,
		config:     genesis.Config,
		events:     filters.NewEventSystem(new(event.TypeMux), &filterBackend{database, blockchain}, false),
	}
	backend.rollback()
	return backend
}

// Commit imports all the pending transactions as a single block and starts a
// fresh new state.
func (b *SimulatedBackend) Commit() {
	b.mu.Lock()
	defer b.mu.Unlock()

	if _, err := b.blockchain.InsertChain([]*types.Block{b.pendingBlock}); err != nil {
		panic(err) // This cannot happen unless the simulator is wrong, fail in that case
	}
	b.rollback()
}

// Rollback aborts all pending transactions, reverting to the last committed state.
func (b *SimulatedBackend) Rollback() {
	b.mu.Lock()
	defer b.mu.Unlock()

	b.rollback()
}

func (b *SimulatedBackend) rollback() {
	blocks, _ := core.GenerateChain(b.config, b.blockchain.CurrentBlock(), ethash.NewFaker(), b.database, 1, func(int, *core.BlockGen) {})
	statedb, _ := b.blockchain.State()

	b.pendingBlock = blocks[0]
	b.pendingState, _ = state.New(b.pendingBlock.Root(), statedb.Database())
}

// CodeAt returns the code associated with a certain account in the blockchain.
func (b *SimulatedBackend) CodeAt(ctx context.Context, contract common.Address, blockNumber *big.Int) ([]byte, error) {
	b.mu.Lock()
	defer b.mu.Unlock()

	if blockNumber != nil && blockNumber.Cmp(b.blockchain.CurrentBlock().Number()) != 0 {
		return nil, errBlockNumberUnsupported
	}
	statedb, _ := b.blockchain.State()
	return statedb.GetCode(contract), nil
}

// BalanceAt returns the wei balance of a certain account in the blockchain.
func (b *SimulatedBackend) BalanceAt(ctx context.Context, contract common.Address, blockNumber *big.Int) (*big.Int, error) {
	b.mu.Lock()
	defer b.mu.Unlock()

	if blockNumber != nil && blockNumber.Cmp(b.blockchain.CurrentBlock().Number()) != 0 {
		return nil, errBlockNumberUnsupported
	}
	statedb, _ := b.blockchain.State()
	return statedb.GetBalance(contract), nil
}

//Resource by zc
func (b *SimulatedBackend) CpuAt(ctx context.Context, contract common.Address, blockNumber *big.Int) (*big.Int, error) {
	b.mu.Lock()
	defer b.mu.Unlock()

	if blockNumber != nil && blockNumber.Cmp(b.blockchain.CurrentBlock().Number()) != 0 {
		return nil, errBlockNumberUnsupported
	}
	statedb, _ := b.blockchain.State()
	return statedb.GetCpu(contract), nil
}
func (b *SimulatedBackend) NetAt(ctx context.Context, contract common.Address, blockNumber *big.Int) (*big.Int, error) {
	b.mu.Lock()
	defer b.mu.Unlock()

	if blockNumber != nil && blockNumber.Cmp(b.blockchain.CurrentBlock().Number()) != 0 {
		return nil, errBlockNumberUnsupported
	}
	statedb, _ := b.blockchain.State()
	return statedb.GetNet(contract), nil
}

//Resource by zc
// NonceAt returns the nonce of a certain account in the blockchain.
func (b *SimulatedBackend) NonceAt(ctx context.Context, contract common.Address, blockNumber *big.Int) (uint64, error) {
	b.mu.Lock()
	defer b.mu.Unlock()

	if blockNumber != nil && blockNumber.Cmp(b.blockchain.CurrentBlock().Number()) != 0 {
		return 0, errBlockNumberUnsupported
	}
	statedb, _ := b.blockchain.State()
	return statedb.GetNonce(contract), nil
}

// StorageAt returns the value of key in the storage of an account in the blockchain.
func (b *SimulatedBackend) StorageAt(ctx context.Context, contract common.Address, key common.Hash, blockNumber *big.Int) ([]byte, error) {
	b.mu.Lock()
	defer b.mu.Unlock()

	if blockNumber != nil && blockNumber.Cmp(b.blockchain.CurrentBlock().Number()) != 0 {
		return nil, errBlockNumberUnsupported
	}
	statedb, _ := b.blockchain.State()
	val := statedb.GetState(contract, key)
	return val[:], nil
}

// TransactionReceipt returns the receipt of a transaction.
func (b *SimulatedBackend) TransactionReceipt(ctx context.Context, txHash common.Hash) (*types.Receipt, error) {
	receipt, _, _, _ := rawdb.ReadReceipt(b.database, txHash)
	return receipt, nil
}

// PendingCodeAt returns the code associated with an account in the pending state.
func (b *SimulatedBackend) PendingCodeAt(ctx context.Context, contract common.Address) ([]byte, error) {
	b.mu.Lock()
	defer b.mu.Unlock()

	return b.pendingState.GetCode(contract), nil
}

// CallContract executes a contract call.
func (b *SimulatedBackend) CallContract(ctx context.Context, call ethereum.CallMsg, blockNumber *big.Int) ([]byte, error) {
	b.mu.Lock()
	defer b.mu.Unlock()

	if blockNumber != nil && blockNumber.Cmp(b.blockchain.CurrentBlock().Number()) != 0 {
		return nil, errBlockNumberUnsupported
	}
	state, err := b.blockchain.State()
	if err != nil {
		return nil, err
	}
	rval, _, _, err := b.callContract(ctx, call, b.blockchain.CurrentBlock(), state)
	return rval, err
}

// PendingCallContract executes a contract call on the pending state.
func (b *SimulatedBackend) PendingCallContract(ctx context.Context, call ethereum.CallMsg) ([]byte, error) {
	b.mu.Lock()
	defer b.mu.Unlock()
	defer b.pendingState.RevertToSnapshot(b.pendingState.Snapshot())

	rval, _, _, err := b.callContract(ctx, call, b.pendingBlock, b.pendingState)
	return rval, err
}

// PendingNonceAt implements PendingStateReader.PendingNonceAt, retrieving
// the nonce currently pending for the account.
func (b *SimulatedBackend) PendingNonceAt(ctx context.Context, account common.Address) (uint64, error) {
	b.mu.Lock()
	defer b.mu.Unlock()

	return b.pendingState.GetOrNewStateObject(account).Nonce(), nil
}

// SuggestGasPrice implements ContractTransactor.SuggestGasPrice. Since the simulated
// chain doesn't have miners, we just return a gas price of 1 for any call.
func (b *SimulatedBackend) SuggestGasPrice(ctx context.Context) (*big.Int, error) {
	return big.NewInt(1), nil
}

// EstimateGas executes the requested code against the currently pending block/state and
// returns the used amount of gas.
func (b *SimulatedBackend) EstimateGas(ctx context.Context, call ethereum.CallMsg) (uint64, error) {
	b.mu.Lock()
	defer b.mu.Unlock()

	// Determine the lowest and highest possible gas limits to binary search in between
	var (
		lo  uint64 = params.TxGas - 1
		hi  uint64
		cap uint64
	)
	//achilles0817 replace column 'gas' with 'net'
	if call.Net >= params.TxGas {
		hi = call.Net
	} else {
		hi = b.pendingBlock.GasLimit()
	}
	cap = hi

	// Create a helper to check if a gas allowance results in an executable transaction
	executable := func(gas uint64) bool {
		call.Net = gas

		snapshot := b.pendingState.Snapshot()
		_, _, failed, err := b.callContract(ctx, call, b.pendingBlock, b.pendingState)
		b.pendingState.RevertToSnapshot(snapshot)

		if err != nil || failed {
			return false
		}
		return true
	}
	// Execute the binary search and hone in on an executable gas limit
	for lo+1 < hi {
		mid := (hi + lo) / 2
		if !executable(mid) {
			lo = mid
		} else {
			hi = mid
		}
	}
	// Reject the transaction as invalid if it still fails at the highest allowance
	if hi == cap {
		if !executable(hi) {
			return 0, errGasEstimationFailed
		}
	}
	return hi, nil
}

// callContract implements common code between normal and pending contract calls.
// state is modified during execution, make sure to copy it if necessary.
func (b *SimulatedBackend) callContract(ctx context.Context, call ethereum.CallMsg, block *types.Block, statedb *state.StateDB) ([]byte, uint64, bool, error) {
	// Ensure message is initialized properly.
	//if call.GasPrice == nil {
	//	call.GasPrice = big.NewInt(1)
	//}
	if call.Net == 0 {
		call.Net = 50000000
	}
	if call.Value == nil {
		call.Value = new(big.Int)
	}
	// Set infinite balance to the fake caller account.
	from := statedb.GetOrNewStateObject(call.From)
	from.SetBalance(math.MaxBig256)
	// Execute the call.
	msg := callmsg{call}

	evmContext := core.NewEVMContext(msg, block.Header(), b.blockchain, nil)
	// Create a new environment which holds all relevant information
	// about the transaction and calling mechanisms.
	vmenv := vm.NewEVM(evmContext, statedb, b.config, vm.Config{})
	gaspool := new(core.GasPool).AddGas(math.MaxUint64)

	//2019.8.1 mod inb by ghy
	ret, usedGas, failed, err, _ := core.NewStateTransition(vmenv, msg, gaspool).TransitionDb()

	return ret, usedGas, failed, err
	//2019.8.1 mod inb by end
}

// SendTransaction updates the pending block to include the given transaction.
// It panics if the transaction is invalid.
func (b *SimulatedBackend) SendTransaction(ctx context.Context, tx *types.Transaction) error {
	b.mu.Lock()
	defer b.mu.Unlock()

	sender, err := types.Sender(types.HomesteadSigner{}, tx)
	if err != nil {
		panic(fmt.Errorf("invalid transaction: %v", err))
	}
	nonce := b.pendingState.GetNonce(sender)
	if tx.Nonce() != nonce {
		panic(fmt.Errorf("invalid transaction nonce: got %d, want %d", tx.Nonce(), nonce))
	}

	blocks, _ := core.GenerateChain(b.config, b.blockchain.CurrentBlock(), ethash.NewFaker(), b.database, 1, func(number int, block *core.BlockGen) {
		for _, tx := range b.pendingBlock.Transactions() {
			block.AddTxWithChain(b.blockchain, tx)
		}
		block.AddTxWithChain(b.blockchain, tx)
	})
	statedb, _ := b.blockchain.State()

	b.pendingBlock = blocks[0]
	b.pendingState, _ = state.New(b.pendingBlock.Root(), statedb.Database())
	return nil
}

// FilterLogs executes a log filter operation, blocking during execution and
// returning all the results in one batch.
//
// TODO(karalabe): Deprecate when the subscription one can return past data too.
func (b *SimulatedBackend) FilterLogs(ctx context.Context, query ethereum.FilterQuery) ([]types.Log, error) {
	var filter *filters.Filter
	if query.BlockHash != nil {
		// Block filter requested, construct a single-shot filter
		filter = filters.NewBlockFilter(&filterBackend{b.database, b.blockchain}, *query.BlockHash, query.Addresses, query.Topics)
	} else {
		// Initialize unset filter boundaried to run from genesis to chain head
		from := int64(0)
		if query.FromBlock != nil {
			from = query.FromBlock.Int64()
		}
		to := int64(-1)
		if query.ToBlock != nil {
			to = query.ToBlock.Int64()
		}
		// Construct the range filter
		filter = filters.NewRangeFilter(&filterBackend{b.database, b.blockchain}, from, to, query.Addresses, query.Topics)
	}
	// Run the filter and return all the logs
	logs, err := filter.Logs(ctx)
	if err != nil {
		return nil, err
	}
	res := make([]types.Log, len(logs))
	for i, log := range logs {
		res[i] = *log
	}
	return res, nil
}

// SubscribeFilterLogs creates a background log filtering operation, returning a
// subscription immediately, which can be used to stream the found events.
func (b *SimulatedBackend) SubscribeFilterLogs(ctx context.Context, query ethereum.FilterQuery, ch chan<- types.Log) (ethereum.Subscription, error) {
	// Subscribe to contract events
	sink := make(chan []*types.Log)

	sub, err := b.events.SubscribeLogs(query, sink)
	if err != nil {
		return nil, err
	}
	// Since we're getting logs in batches, we need to flatten them into a plain stream
	return event.NewSubscription(func(quit <-chan struct{}) error {
		defer sub.Unsubscribe()
		for {
			select {
			case logs := <-sink:
				for _, log := range logs {
					select {
					case ch <- *log:
					case err := <-sub.Err():
						return err
					case <-quit:
						return nil
					}
				}
			case err := <-sub.Err():
				return err
			case <-quit:
				return nil
			}
		}
	}), nil
}

// AdjustTime adds a time shift to the simulated clock.
func (b *SimulatedBackend) AdjustTime(adjustment time.Duration) error {
	b.mu.Lock()
	defer b.mu.Unlock()
	blocks, _ := core.GenerateChain(b.config, b.blockchain.CurrentBlock(), ethash.NewFaker(), b.database, 1, func(number int, block *core.BlockGen) {
		for _, tx := range b.pendingBlock.Transactions() {
			block.AddTx(tx)
		}
		block.OffsetTime(int64(adjustment.Seconds()))
	})
	statedb, _ := b.blockchain.State()

	b.pendingBlock = blocks[0]
	b.pendingState, _ = state.New(b.pendingBlock.Root(), statedb.Database())

	return nil
}

// callmsg implements core.Message to allow passing it as a transaction simulator.
type callmsg struct {
	ethereum.CallMsg
}

func (m callmsg) From() common.Address { return m.CallMsg.From }
func (m callmsg) Nonce() uint64        { return 0 }
func (m callmsg) CheckNonce() bool     { return false }
func (m callmsg) To() *common.Address  { return m.CallMsg.To }
<<<<<<< HEAD
func (m callmsg) GasPrice() *big.Int   { return m.CallMsg.GasPrice }
func (m callmsg) Gas() uint64          { return m.CallMsg.Gas }
func (m callmsg) Value() *big.Int      { return m.CallMsg.Value }
func (m callmsg) Data() []byte         { return m.CallMsg.Data }
func (m callmsg) Receive() *big.Int    { return m.CallMsg.Receive }
=======

//func (m callmsg) GasPrice() *big.Int   { return m.CallMsg.GasPrice }
func (m callmsg) GasPrice() *big.Int { return big.NewInt(1) }
func (m callmsg) Gas() uint64        { return m.CallMsg.Net }
func (m callmsg) Value() *big.Int    { return m.CallMsg.Value }
func (m callmsg) Data() []byte       { return m.CallMsg.Data }
>>>>>>> 53061f29

//achilles repayment add apis
func (m callmsg) ResourcePayer() common.Address { return [21]byte{} }
func (m callmsg) IsRePayment() bool             { return false }
func (m callmsg) Types() types.TxType           { return 0 }

// filterBackend implements filters.Backend to support filtering for logs without
// taking bloom-bits acceleration structures into account.
type filterBackend struct {
	db ethdb.Database
	bc *core.BlockChain
}

func (fb *filterBackend) ChainDb() ethdb.Database  { return fb.db }
func (fb *filterBackend) EventMux() *event.TypeMux { panic("not supported") }

func (fb *filterBackend) HeaderByNumber(ctx context.Context, block rpc.BlockNumber) (*types.Header, error) {
	if block == rpc.LatestBlockNumber {
		return fb.bc.CurrentHeader(), nil
	}
	return fb.bc.GetHeaderByNumber(uint64(block.Int64())), nil
}

func (fb *filterBackend) HeaderByHash(ctx context.Context, hash common.Hash) (*types.Header, error) {
	return fb.bc.GetHeaderByHash(hash), nil
}

func (fb *filterBackend) GetReceipts(ctx context.Context, hash common.Hash) (types.Receipts, error) {
	number := rawdb.ReadHeaderNumber(fb.db, hash)
	if number == nil {
		return nil, nil
	}
	return rawdb.ReadReceipts(fb.db, hash, *number), nil
}

func (fb *filterBackend) GetLogs(ctx context.Context, hash common.Hash) ([][]*types.Log, error) {
	number := rawdb.ReadHeaderNumber(fb.db, hash)
	if number == nil {
		return nil, nil
	}
	receipts := rawdb.ReadReceipts(fb.db, hash, *number)
	if receipts == nil {
		return nil, nil
	}
	logs := make([][]*types.Log, len(receipts))
	for i, receipt := range receipts {
		logs[i] = receipt.Logs
	}
	return logs, nil
}

func (fb *filterBackend) SubscribeNewTxsEvent(ch chan<- core.NewTxsEvent) event.Subscription {
	return event.NewSubscription(func(quit <-chan struct{}) error {
		<-quit
		return nil
	})
}
func (fb *filterBackend) SubscribeChainEvent(ch chan<- core.ChainEvent) event.Subscription {
	return fb.bc.SubscribeChainEvent(ch)
}
func (fb *filterBackend) SubscribeRemovedLogsEvent(ch chan<- core.RemovedLogsEvent) event.Subscription {
	return fb.bc.SubscribeRemovedLogsEvent(ch)
}
func (fb *filterBackend) SubscribeLogsEvent(ch chan<- []*types.Log) event.Subscription {
	return fb.bc.SubscribeLogsEvent(ch)
}

func (fb *filterBackend) BloomStatus() (uint64, uint64) { return 4096, 0 }
func (fb *filterBackend) ServiceFilter(ctx context.Context, ms *bloombits.MatcherSession) {
	panic("not supported")
}<|MERGE_RESOLUTION|>--- conflicted
+++ resolved
@@ -442,20 +442,13 @@
 func (m callmsg) Nonce() uint64        { return 0 }
 func (m callmsg) CheckNonce() bool     { return false }
 func (m callmsg) To() *common.Address  { return m.CallMsg.To }
-<<<<<<< HEAD
-func (m callmsg) GasPrice() *big.Int   { return m.CallMsg.GasPrice }
-func (m callmsg) Gas() uint64          { return m.CallMsg.Gas }
-func (m callmsg) Value() *big.Int      { return m.CallMsg.Value }
-func (m callmsg) Data() []byte         { return m.CallMsg.Data }
 func (m callmsg) Receive() *big.Int    { return m.CallMsg.Receive }
-=======
-
 //func (m callmsg) GasPrice() *big.Int   { return m.CallMsg.GasPrice }
 func (m callmsg) GasPrice() *big.Int { return big.NewInt(1) }
 func (m callmsg) Gas() uint64        { return m.CallMsg.Net }
 func (m callmsg) Value() *big.Int    { return m.CallMsg.Value }
 func (m callmsg) Data() []byte       { return m.CallMsg.Data }
->>>>>>> 53061f29
+
 
 //achilles repayment add apis
 func (m callmsg) ResourcePayer() common.Address { return [21]byte{} }
