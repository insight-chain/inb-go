// Copyright 2014 The go-ethereum Authors
// This file is part of the go-ethereum library.
//
// The go-ethereum library is free software: you can redistribute it and/or modify
// it under the terms of the GNU Lesser General Public License as published by
// the Free Software Foundation, either version 3 of the License, or
// (at your option) any later version.
//
// The go-ethereum library is distributed in the hope that it will be useful,
// but WITHOUT ANY WARRANTY; without even the implied warranty of
// MERCHANTABILITY or FITNESS FOR A PARTICULAR PURPOSE. See the
// GNU Lesser General Public License for more details.
//
// You should have received a copy of the GNU Lesser General Public License
// along with the go-ethereum library. If not, see <http://www.gnu.org/licenses/>.

package state

import (
	"bytes"
	"fmt"
	"io"
	"math/big"

	"github.com/insight-chain/inb-go/common"
	"github.com/insight-chain/inb-go/crypto"
	"github.com/insight-chain/inb-go/rlp"
)

var emptyCodeHash = crypto.Keccak256(nil)

type Code []byte

func (self Code) String() string {
	return string(self) //strings.Join(Disassemble(self), " ")
}

type Storage map[common.Hash]common.Hash

func (self Storage) String() (str string) {
	for key, value := range self {
		str += fmt.Sprintf("%X : %X\n", key, value)
	}

	return
}

func (self Storage) Copy() Storage {
	cpy := make(Storage)
	for key, value := range self {
		cpy[key] = value
	}

	return cpy
}

// stateObject represents an Ethereum account which is being modified.
//
// The usage pattern is as follows:
// First you need to obtain a state object.
// Account values can be accessed and modified through the object.
// Finally, call CommitTrie to write the modified storage trie into a database.
type stateObject struct {
	address  common.Address
	addrHash common.Hash // hash of ethereum address of the account
	data     Account
	db       *StateDB

	// DB error.
	// State objects are used by the consensus core and VM which are
	// unable to deal with database-level errors. Any error that occurs
	// during a database read is memoized here and will eventually be returned
	// by StateDB.Commit.
	dbErr error

	// Write caches.
	trie Trie // storage trie, which becomes non-nil on first access
	code Code // contract bytecode, which gets set when code is loaded

	originStorage Storage // Storage cache of original entries to dedup rewrites
	dirtyStorage  Storage // Storage entries that need to be flushed to disk

	// Cache flags.
	// When an object is marked suicided it will be delete from the trie
	// during the "update" phase of the state transition.
	dirtyCode bool // true if the code was updated
	suicided  bool
	deleted   bool
}

// empty returns whether the account is considered empty.
func (s *stateObject) empty() bool {
	return s.data.Nonce == 0 && s.data.Balance.Sign() == 0 && bytes.Equal(s.data.CodeHash, emptyCodeHash)
}

// Account is the Ethereum consensus representation of accounts.
// These objects are stored in the main account trie.
type Account struct {
	Nonce    uint64
	Balance  *big.Int
	Root     common.Hash // merkle root of the storage trie
	CodeHash []byte
	//Resource by zc
	Resources Resources
	//Resource by zc
}

//Resource by zc
type Resources struct {
	CPU  CPU
	NET  NET
	Date string
}
type Resource struct {
	Used         *big.Int // used
	Usableness   *big.Int // unuse
	MortgagteINB *big.Int //
}
type CPU struct {
	Resource
}
type NET struct {
	Resource
}

//Resource by zc
// newObject creates a state object.
func newObject(db *StateDB, address common.Address, data Account) *stateObject {
	if data.Balance == nil {
		data.Balance = new(big.Int)
	}
	if data.CodeHash == nil {
		data.CodeHash = emptyCodeHash
	}
	//Resource by zc
	if data.Resources.CPU.Used == nil {
		data.Resources.CPU.Used = new(big.Int)
	}
	if data.Resources.CPU.Usableness == nil {
		data.Resources.CPU.Usableness = new(big.Int)
	}
	if data.Resources.CPU.MortgagteINB == nil {
		data.Resources.CPU.MortgagteINB = big.NewInt(0)
	}
	if data.Resources.NET.Used == nil {
		data.Resources.NET.Used = new(big.Int)
	}
	if data.Resources.NET.Usableness == nil {
		data.Resources.NET.Usableness = new(big.Int)
	}
	if data.Resources.NET.MortgagteINB == nil {
		data.Resources.NET.MortgagteINB = new(big.Int)
	}
	//Resource by zc
	return &stateObject{
		db:            db,
		address:       address,
		addrHash:      crypto.Keccak256Hash(address[:]),
		data:          data,
		originStorage: make(Storage),
		dirtyStorage:  make(Storage),
	}
}

// EncodeRLP implements rlp.Encoder.
func (c *stateObject) EncodeRLP(w io.Writer) error {
	return rlp.Encode(w, c.data)
}

// setError remembers the first non-nil error it is called with.
func (self *stateObject) setError(err error) {
	if self.dbErr == nil {
		self.dbErr = err
	}
}

func (self *stateObject) markSuicided() {
	self.suicided = true
}

func (c *stateObject) touch() {
	c.db.journal.append(touchChange{
		account: &c.address,
	})
	if c.address == ripemd {
		// Explicitly put it in the dirty-cache, which is otherwise generated from
		// flattened journals.
		c.db.journal.dirty(c.address)
	}
}

func (c *stateObject) getTrie(db Database) Trie {
	if c.trie == nil {
		var err error
		c.trie, err = db.OpenStorageTrie(c.addrHash, c.data.Root)
		if err != nil {
			c.trie, _ = db.OpenStorageTrie(c.addrHash, common.Hash{})
			c.setError(fmt.Errorf("can't create storage trie: %v", err))
		}
	}
	return c.trie
}

// GetState retrieves a value from the account storage trie.
func (self *stateObject) GetState(db Database, key common.Hash) common.Hash {
	// If we have a dirty value for this state entry, return it
	value, dirty := self.dirtyStorage[key]
	if dirty {
		return value
	}
	// Otherwise return the entry's original value
	return self.GetCommittedState(db, key)
}

// GetCommittedState retrieves a value from the committed account storage trie.
func (self *stateObject) GetCommittedState(db Database, key common.Hash) common.Hash {
	// If we have the original value cached, return that
	value, cached := self.originStorage[key]
	if cached {
		return value
	}
	// Otherwise load the value from the database
	enc, err := self.getTrie(db).TryGet(key[:])
	if err != nil {
		self.setError(err)
		return common.Hash{}
	}
	if len(enc) > 0 {
		_, content, _, err := rlp.Split(enc)
		if err != nil {
			self.setError(err)
		}
		value.SetBytes(content)
	}
	self.originStorage[key] = value
	return value
}

// SetState updates a value in account storage.
func (self *stateObject) SetState(db Database, key, value common.Hash) {
	// If the new value is the same as old, don't set
	prev := self.GetState(db, key)
	if prev == value {
		return
	}
	// New value is different, update and journal the change
	self.db.journal.append(storageChange{
		account:  &self.address,
		key:      key,
		prevalue: prev,
	})
	self.setState(key, value)
}

func (self *stateObject) setState(key, value common.Hash) {
	self.dirtyStorage[key] = value
}

// updateTrie writes cached storage modifications into the object's storage trie.
func (self *stateObject) updateTrie(db Database) Trie {
	tr := self.getTrie(db)
	for key, value := range self.dirtyStorage {
		delete(self.dirtyStorage, key)

		// Skip noop changes, persist actual changes
		if value == self.originStorage[key] {
			continue
		}
		self.originStorage[key] = value

		if (value == common.Hash{}) {
			self.setError(tr.TryDelete(key[:]))
			continue
		}
		// Encoding []byte cannot fail, ok to ignore the error.
		v, _ := rlp.EncodeToBytes(bytes.TrimLeft(value[:], "\x00"))
		self.setError(tr.TryUpdate(key[:], v))
	}
	return tr
}

// UpdateRoot sets the trie root to the current root hash of
func (self *stateObject) updateRoot(db Database) {
	self.updateTrie(db)
	self.data.Root = self.trie.Hash()
}

// CommitTrie the storage trie of the object to db.
// This updates the trie root.
func (self *stateObject) CommitTrie(db Database) error {
	self.updateTrie(db)
	if self.dbErr != nil {
		return self.dbErr
	}
	root, err := self.trie.Commit(nil)
	if err == nil {
		self.data.Root = root
	}
	return err
}

// AddBalance removes amount from c's balance.
// It is used to add funds to the destination account of a transfer.
func (c *stateObject) AddBalance(amount *big.Int) {
	// EIP158: We must check emptiness for the objects such that the account
	// clearing (0,0,0 objects) can take effect.
	if amount.Sign() == 0 {
		if c.empty() {
			c.touch()
		}

		return
	}
	c.SetBalance(new(big.Int).Add(c.Balance(), amount))
}

// SubBalance removes amount from c's balance.
// It is used to remove funds from the origin account of a transfer.
func (c *stateObject) SubBalance(amount *big.Int) {
	if amount.Sign() == 0 {
		return
	}
	c.SetBalance(new(big.Int).Sub(c.Balance(), amount))
}

func (self *stateObject) SetBalance(amount *big.Int) {
	self.db.journal.append(balanceChange{
		account: &self.address,
		prev:    new(big.Int).Set(self.data.Balance),
	})
	self.setBalance(amount)
}

func (self *stateObject) setBalance(amount *big.Int) {
	self.data.Balance = amount
}

//achilles MortgageNet add nets from c's resource
func (self *stateObject) MortgageNet(amount *big.Int) {
	if amount.Sign() == 0 {
		return
	}
	netUse := self.db.ConvertToNets(amount)
	self.SetNet(self.UsedNet(), new(big.Int).Add(self.Net(), netUse), new(big.Int).Add(self.MortgageOfNet(), amount))

	mortgageStateObject := self.db.GetMortgageStateObject()
	mortgage := new(big.Int).Add(mortgageStateObject.MortgageOfNet(), amount)
	mortgageStateObject.SetNet(mortgageStateObject.UsedNet(), mortgageStateObject.Net(), mortgage)

}

//achilles RedeemNet sub nets from c's balance
func (self *stateObject) RedeemNet(amount *big.Int) {
	if amount.Sign() == 0 {
		return
	}
	netUse := self.db.ConvertToNets(amount)
	if self.Net().Cmp(netUse) < 0 {
		netUse = self.Net()
	} //usableUnit := new(big.Int).Div(self.data.Resources.NET.Usableness, self.db.UnitConvertNet())
	//mortgageUsable := new(big.Int).Mul(usableUnit, params.TxConfig.WeiOfUseNet)
	if self.MortgageOfNet().Cmp(amount) < 0 {
		return
	}

	self.SetNet(self.UsedNet(), new(big.Int).Sub(self.Net(), netUse), new(big.Int).Sub(self.MortgageOfNet(), amount))
	mortgageStateObject := self.db.GetMortgageStateObject()
	if mortgageStateObject.data.Resources.NET.MortgagteINB.Cmp(amount) < 0 {
		return
	}
	redeem := new(big.Int).Sub(mortgageStateObject.MortgageOfNet(), amount)
	mortgageStateObject.SetNet(mortgageStateObject.UsedNet(), mortgageStateObject.Net(), redeem)
}

func (self *stateObject) SetNet(usedAmount *big.Int, usableAmount *big.Int, mortgageInb *big.Int) {

	self.db.journal.append(netChange{
		account:      &self.address,
		Used:         new(big.Int).Set(self.data.Resources.NET.Used),
		Usableness:   new(big.Int).Set(self.data.Resources.NET.Usableness),
		MortgagteINB: new(big.Int).Set(self.data.Resources.NET.MortgagteINB),
	})
	self.setNet(usedAmount, usableAmount, mortgageInb)
}

func (self *stateObject) setNet(usedAmount *big.Int, usableAmount *big.Int, mortgageInb *big.Int) {
	self.data.Resources.NET.Used = usedAmount
	self.data.Resources.NET.Usableness = usableAmount
	self.data.Resources.NET.MortgagteINB = mortgageInb
}

// Return the gas back to the origin. Used by the Virtual machine or Closures
func (c *stateObject) ReturnGas(gas *big.Int) {}

func (self *stateObject) deepCopy(db *StateDB) *stateObject {
	stateObject := newObject(db, self.address, self.data)
	if self.trie != nil {
		stateObject.trie = db.db.CopyTrie(self.trie)
	}
	stateObject.code = self.code
	stateObject.dirtyStorage = self.dirtyStorage.Copy()
	stateObject.originStorage = self.originStorage.Copy()
	stateObject.suicided = self.suicided
	stateObject.dirtyCode = self.dirtyCode
	stateObject.deleted = self.deleted
	return stateObject
}

//
// Attribute accessors
//

// Returns the address of the contract/account
func (c *stateObject) Address() common.Address {
	return c.address
}

// Code returns the contract code associated with this object, if any.
func (self *stateObject) Code(db Database) []byte {
	if self.code != nil {
		return self.code
	}
	if bytes.Equal(self.CodeHash(), emptyCodeHash) {
		return nil
	}
	code, err := db.ContractCode(self.addrHash, common.BytesToHash(self.CodeHash()))
	if err != nil {
		self.setError(fmt.Errorf("can't load code hash %x: %v", self.CodeHash(), err))
	}
	self.code = code
	return code
}

func (self *stateObject) SetCode(codeHash common.Hash, code []byte) {
	prevcode := self.Code(self.db.db)
	self.db.journal.append(codeChange{
		account:  &self.address,
		prevhash: self.CodeHash(),
		prevcode: prevcode,
	})
	self.setCode(codeHash, code)
}

func (self *stateObject) setCode(codeHash common.Hash, code []byte) {
	self.code = code
	self.data.CodeHash = codeHash[:]
	self.dirtyCode = true
}

func (self *stateObject) SetNonce(nonce uint64) {
	self.db.journal.append(nonceChange{
		account: &self.address,
		prev:    self.data.Nonce,
	})
	self.setNonce(nonce)
}

func (self *stateObject) setNonce(nonce uint64) {
	self.data.Nonce = nonce
}

func (self *stateObject) CodeHash() []byte {
	return self.data.CodeHash
}

func (self *stateObject) Balance() *big.Int {
	return self.data.Balance
}

//Resource by zc
func (self *stateObject) Cpu() *big.Int {

	return self.data.Resources.CPU.Usableness
}
func (self *stateObject) Net() *big.Int {
	return self.data.Resources.NET.Usableness
}
func (self *stateObject) UsedNet() *big.Int {
	return self.data.Resources.NET.Used
}
func (self *stateObject) MortgageOfCpu() *big.Int {

	return self.data.Resources.CPU.MortgagteINB
}
func (self *stateObject) MortgageOfNet() *big.Int {
	return self.data.Resources.NET.MortgagteINB
}

//Resource by zc
func (self *stateObject) Nonce() uint64 {
	return self.data.Nonce
}

//2019.6.28 inb by ghy begin
func (self *stateObject) Resource() Resource {
	return self.data.Resources.NET.Resource
}

<<<<<<< HEAD
func (self *stateObject) MortgageOfINB() *big.Int {
	return self.data.Resources.NET.MortgagteINB
}
=======
>>>>>>> 8e795090
//2019.6.28 inb by ghy end
// Never called, but must be present to allow stateObject to be used
// as a vm.Account interface that also satisfies the vm.ContractRef
// interface. Interfaces are awesome.
func (self *stateObject) Value() *big.Int {
	panic("Value on stateObject should never be called")
}<|MERGE_RESOLUTION|>--- conflicted
+++ resolved
@@ -496,12 +496,11 @@
 	return self.data.Resources.NET.Resource
 }
 
-<<<<<<< HEAD
+
 func (self *stateObject) MortgageOfINB() *big.Int {
 	return self.data.Resources.NET.MortgagteINB
 }
-=======
->>>>>>> 8e795090
+
 //2019.6.28 inb by ghy end
 // Never called, but must be present to allow stateObject to be used
 // as a vm.Account interface that also satisfies the vm.ContractRef
