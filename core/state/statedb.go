// Copyright 2014 The go-ethereum Authors
// This file is part of the go-ethereum library.
//
// The go-ethereum library is free software: you can redistribute it and/or modify
// it under the terms of the GNU Lesser General Public License as published by
// the Free Software Foundation, either version 3 of the License, or
// (at your option) any later version.
//
// The go-ethereum library is distributed in the hope that it will be useful,
// but WITHOUT ANY WARRANTY; without even the implied warranty of
// MERCHANTABILITY or FITNESS FOR A PARTICULAR PURPOSE. See the
// GNU Lesser General Public License for more details.
//
// You should have received a copy of the GNU Lesser General Public License
// along with the go-ethereum library. If not, see <http://www.gnu.org/licenses/>.

// Package state provides a caching layer atop the Ethereum state trie.
package state

import (
	"errors"
	"fmt"
	"github.com/insight-chain/inb-go/params"
	"math/big"
	"sort"

	"github.com/insight-chain/inb-go/common"
	"github.com/insight-chain/inb-go/core/types"
	"github.com/insight-chain/inb-go/crypto"
	"github.com/insight-chain/inb-go/log"
	"github.com/insight-chain/inb-go/rlp"
	"github.com/insight-chain/inb-go/trie"
)

type revision struct {
	id           int
	journalIndex int
}

var (
	// emptyState is the known hash of an empty state trie entry.
	emptyState = crypto.Keccak256Hash(nil)

	// emptyCode is the known hash of the empty EVM bytecode.
	emptyCode = crypto.Keccak256Hash(nil)

	//Resource by zc
	PrivilegedSateObject *stateObject
	//Resource by zc
)

//Resource by zc
const (
	//MortgageCpu
	mortgageCpu = iota //0
	//MortgageNet
	mortgageNet //1
	//unMortgageCpu
	unMortgageCpu //2
	//unMortgageNet
	unMortgageNet //3

	totalAddress string = "0x1000000000000000000000000000000000000000"
)

//Resource by zc
type proofList [][]byte

//Resource by zc
//func (self *StateDB) GetPrivilegedSateObject() (s *stateObject) {
//	PrivilegedSateObject = self.GetOrNewStateObject(common.HexToAddress(totalAddress))
//	return PrivilegedSateObject
//}
func (self *StateDB) GetPrivilegedSateObject() (s *stateObject) {
	return self.GetOrNewStateObject(common.HexToAddress(totalAddress))
}
func (self *StateDB) GetStateObject(address common.Address, num *big.Int, variety int) {
	newStateObject := self.getStateObject(address)
	if variety == mortgageCpu {
		newStateObject.MortgageCpu(num)
	} else if variety == mortgageNet {
		newStateObject.MortgageNet(num)
	} else if variety == unMortgageCpu {
		newStateObject.UnMortgageCpu(num)
	} else if variety == unMortgageNet {
		newStateObject.UnMortgageNet(num)
	}
}

//Resource by zc

func (n *proofList) Put(key []byte, value []byte) error {
	*n = append(*n, value)
	return nil
}

// StateDBs within the ethereum protocol are used to store anything
// within the merkle trie. StateDBs take care of caching and storing
// nested states. It's the general query interface to retrieve:
// * Contracts
// * Accounts
type StateDB struct {
	db   Database
	trie Trie

	// This map holds 'live' objects, which will get modified while processing a state transition.
	stateObjects      map[common.Address]*stateObject
	stateObjectsDirty map[common.Address]struct{}

	// DB error.
	// State objects are used by the consensus core and VM which are
	// unable to deal with database-level errors. Any error that occurs
	// during a database read is memoized here and will eventually be returned
	// by StateDB.Commit.
	dbErr error

	// The refund counter, also used by state transitioning.
	refund uint64

	thash, bhash common.Hash
	txIndex      int
	logs         map[common.Hash][]*types.Log
	logSize      uint

	preimages map[common.Hash][]byte

	// Journal of state modifications. This is the backbone of
	// Snapshot and RevertToSnapshot.
	journal        *journal
	validRevisions []revision
	nextRevisionId int
}

// Create a new state from a given trie.
func New(root common.Hash, db Database) (*StateDB, error) {
	tr, err := db.OpenTrie(root)
	if err != nil {
		return nil, err
	}
	return &StateDB{
		db:                db,
		trie:              tr,
		stateObjects:      make(map[common.Address]*stateObject),
		stateObjectsDirty: make(map[common.Address]struct{}),
		logs:              make(map[common.Hash][]*types.Log),
		preimages:         make(map[common.Hash][]byte),
		journal:           newJournal(),
	}, nil
}

// setError remembers the first non-nil error it is called with.
func (self *StateDB) setError(err error) {
	if self.dbErr == nil {
		self.dbErr = err
	}
}

func (self *StateDB) Error() error {
	return self.dbErr
}

// Reset clears out all ephemeral state objects from the state db, but keeps
// the underlying state trie to avoid reloading data for the next operations.
func (self *StateDB) Reset(root common.Hash) error {
	tr, err := self.db.OpenTrie(root)
	if err != nil {
		return err
	}
	self.trie = tr
	self.stateObjects = make(map[common.Address]*stateObject)
	self.stateObjectsDirty = make(map[common.Address]struct{})
	self.thash = common.Hash{}
	self.bhash = common.Hash{}
	self.txIndex = 0
	self.logs = make(map[common.Hash][]*types.Log)
	self.logSize = 0
	self.preimages = make(map[common.Hash][]byte)
	self.clearJournalAndRefund()
	return nil
}

func (self *StateDB) AddLog(log *types.Log) {
	self.journal.append(addLogChange{txhash: self.thash})

	log.TxHash = self.thash
	log.BlockHash = self.bhash
	log.TxIndex = uint(self.txIndex)
	log.Index = self.logSize
	self.logs[self.thash] = append(self.logs[self.thash], log)
	self.logSize++
}

func (self *StateDB) GetLogs(hash common.Hash) []*types.Log {
	return self.logs[hash]
}

func (self *StateDB) Logs() []*types.Log {
	var logs []*types.Log
	for _, lgs := range self.logs {
		logs = append(logs, lgs...)
	}
	return logs
}

// AddPreimage records a SHA3 preimage seen by the VM.
func (self *StateDB) AddPreimage(hash common.Hash, preimage []byte) {
	if _, ok := self.preimages[hash]; !ok {
		self.journal.append(addPreimageChange{hash: hash})
		pi := make([]byte, len(preimage))
		copy(pi, preimage)
		self.preimages[hash] = pi
	}
}

// Preimages returns a list of SHA3 preimages that have been submitted.
func (self *StateDB) Preimages() map[common.Hash][]byte {
	return self.preimages
}

// AddRefund adds gas to the refund counter
func (self *StateDB) AddRefund(gas uint64) {
	self.journal.append(refundChange{prev: self.refund})
	self.refund += gas
}

// SubRefund removes gas from the refund counter.
// This method will panic if the refund counter goes below zero
func (self *StateDB) SubRefund(gas uint64) {
	self.journal.append(refundChange{prev: self.refund})
	if gas > self.refund {
		panic("Refund counter below zero")
	}
	self.refund -= gas
}

// Exist reports whether the given account address exists in the state.
// Notably this also returns true for suicided accounts.
func (self *StateDB) Exist(addr common.Address) bool {
	return self.getStateObject(addr) != nil
}

// Empty returns whether the state object is either non-existent
// or empty according to the EIP161 specification (balance = nonce = code = 0)
func (self *StateDB) Empty(addr common.Address) bool {
	so := self.getStateObject(addr)
	return so == nil || so.empty()
}

// Retrieve the balance from the given address or 0 if object not found
func (self *StateDB) GetBalance(addr common.Address) *big.Int {
	stateObject := self.getStateObject(addr)
	if stateObject != nil {
		return stateObject.Balance()
	}
	return common.Big0
}

//Resource by zc
func (self *StateDB) GetCpu(addr common.Address) *big.Int {
	stateObject := self.getStateObject(addr)
	if stateObject != nil {
		return stateObject.Cpu()
	}
	return common.Big0
}
func (self *StateDB) GetNet(addr common.Address) *big.Int {
	stateObject := self.getStateObject(addr)
	if stateObject != nil {
		return stateObject.Net()
	}
	return common.Big0
}
<<<<<<< HEAD
//2019.6.28 inb by ghy begin
func (self *StateDB) GetResource(addr common.Address) Resource {
	stateObject := self.getStateObject(addr)
	if stateObject != nil {
		return stateObject.Resource()
	}
	return Resource{}
}
=======

func (c *StateDB) ConvertToNets(value *big.Int) *big.Int {
	exchangeRatio := c.UnitConvertNet()
	temp := big.NewInt(1).Div(value, params.TxConfig.WeiOfUseNet)
	if exchangeRatio == big.NewInt(0) {
		return big.NewInt(0)
	} else {
		if value != nil {
			return new(big.Int).Mul(exchangeRatio, temp)
		}
		return big.NewInt(0)
	}
}

>>>>>>> c9076793
func (self *StateDB) GetUsedNet(addr common.Address) *big.Int {
	stateObject := self.getStateObject(addr)
	if stateObject != nil {
		return stateObject.UsedNet()
	}
	return common.Big0
}
//2019.6.28 inb by ghy end
func (self *StateDB) GetMortgageInbOfCpu(addr common.Address) *big.Int {
	stateObject := self.getStateObject(addr)
	if stateObject != nil {
		return stateObject.MortgageOfCpu()
	}
	return common.Big0
}
func (self *StateDB) GetMortgageInbOfNet(addr common.Address) *big.Int {
	stateObject := self.getStateObject(addr)
	if stateObject != nil {
		return stateObject.MortgageOfNet()
	}
	return common.Big0
}

//Resource by zc
func (self *StateDB) GetNonce(addr common.Address) uint64 {
	stateObject := self.getStateObject(addr)
	if stateObject != nil {
		return stateObject.Nonce()
	}

	return 0
}

func (self *StateDB) GetCode(addr common.Address) []byte {
	stateObject := self.getStateObject(addr)
	if stateObject != nil {
		return stateObject.Code(self.db)
	}
	return nil
}

func (self *StateDB) GetCodeSize(addr common.Address) int {
	stateObject := self.getStateObject(addr)
	if stateObject == nil {
		return 0
	}
	if stateObject.code != nil {
		return len(stateObject.code)
	}
	size, err := self.db.ContractCodeSize(stateObject.addrHash, common.BytesToHash(stateObject.CodeHash()))
	if err != nil {
		self.setError(err)
	}
	return size
}

func (self *StateDB) GetCodeHash(addr common.Address) common.Hash {
	stateObject := self.getStateObject(addr)
	if stateObject == nil {
		return common.Hash{}
	}
	return common.BytesToHash(stateObject.CodeHash())
}

// GetState retrieves a value from the given account's storage trie.
func (self *StateDB) GetState(addr common.Address, hash common.Hash) common.Hash {
	stateObject := self.getStateObject(addr)
	if stateObject != nil {
		return stateObject.GetState(self.db, hash)
	}
	return common.Hash{}
}

// GetProof returns the MerkleProof for a given Account
func (self *StateDB) GetProof(a common.Address) ([][]byte, error) {
	var proof proofList
	err := self.trie.Prove(crypto.Keccak256(a.Bytes()), 0, &proof)
	return [][]byte(proof), err
}

// GetProof returns the StorageProof for given key
func (self *StateDB) GetStorageProof(a common.Address, key common.Hash) ([][]byte, error) {
	var proof proofList
	trie := self.StorageTrie(a)
	if trie == nil {
		return proof, errors.New("storage trie for requested address does not exist")
	}
	err := trie.Prove(crypto.Keccak256(key.Bytes()), 0, &proof)
	return [][]byte(proof), err
}

// GetCommittedState retrieves a value from the given account's committed storage trie.
func (self *StateDB) GetCommittedState(addr common.Address, hash common.Hash) common.Hash {
	stateObject := self.getStateObject(addr)
	if stateObject != nil {
		return stateObject.GetCommittedState(self.db, hash)
	}
	return common.Hash{}
}

// Database retrieves the low level database supporting the lower level trie ops.
func (self *StateDB) Database() Database {
	return self.db
}

// StorageTrie returns the storage trie of an account.
// The return value is a copy and is nil for non-existent accounts.
func (self *StateDB) StorageTrie(addr common.Address) Trie {
	stateObject := self.getStateObject(addr)
	if stateObject == nil {
		return nil
	}
	cpy := stateObject.deepCopy(self)
	return cpy.updateTrie(self.db)
}

func (self *StateDB) HasSuicided(addr common.Address) bool {
	stateObject := self.getStateObject(addr)
	if stateObject != nil {
		return stateObject.suicided
	}
	return false
}

/*
 * SETTERS
 */

// AddBalance adds amount to the account associated with addr.
func (self *StateDB) AddBalance(addr common.Address, amount *big.Int) {
	stateObject := self.GetOrNewStateObject(addr)
	if stateObject != nil {
		stateObject.AddBalance(amount)
	}
}

// SubBalance subtracts amount from the account associated with addr.
func (self *StateDB) SubBalance(addr common.Address, amount *big.Int) {
	stateObject := self.GetOrNewStateObject(addr)
	if stateObject != nil {
		stateObject.SubBalance(amount)
	}
}

func (self *StateDB) SetBalance(addr common.Address, amount *big.Int) {
	stateObject := self.GetOrNewStateObject(addr)
	if stateObject != nil {
		stateObject.SetBalance(amount)
	}
}

//achilles set nets for mortgaging
func (self *StateDB) MortgageNet(addr common.Address, amount *big.Int) {
	stateObject := self.GetOrNewStateObject(addr)
	if stateObject != nil {
		stateObject.MortgageNet(amount)
	}
}
func (self *StateDB) RedeemNet(addr common.Address, amount *big.Int) {
	stateObject := self.GetOrNewStateObject(addr)
	if stateObject != nil {
		stateObject.RedeemNet(amount)
	}
}

//achilles addnet subnet
func (self *StateDB) AddNet(addr common.Address, amount *big.Int) {
	stateObject := self.GetOrNewStateObject(addr)
	if stateObject != nil {
		stateObject.AddNet(amount)
	}
}
func (self *StateDB) UseNet(addr common.Address, amount *big.Int) {
	stateObject := self.GetOrNewStateObject(addr)
	if stateObject != nil {
		stateObject.UseNet(amount)
	}
}

func (self *StateDB) SetNonce(addr common.Address, nonce uint64) {
	stateObject := self.GetOrNewStateObject(addr)
	if stateObject != nil {
		stateObject.SetNonce(nonce)
	}
}

func (self *StateDB) SetCode(addr common.Address, code []byte) {
	stateObject := self.GetOrNewStateObject(addr)
	if stateObject != nil {
		stateObject.SetCode(crypto.Keccak256Hash(code), code)
	}
}

func (self *StateDB) SetState(addr common.Address, key, value common.Hash) {
	stateObject := self.GetOrNewStateObject(addr)
	if stateObject != nil {
		stateObject.SetState(self.db, key, value)
	}
}

// Suicide marks the given account as suicided.
// This clears the account balance.
//
// The account's state object is still available until the state is committed,
// getStateObject will return a non-nil account after Suicide.
func (self *StateDB) Suicide(addr common.Address) bool {
	stateObject := self.getStateObject(addr)
	if stateObject == nil {
		return false
	}
	self.journal.append(suicideChange{
		account:     &addr,
		prev:        stateObject.suicided,
		prevbalance: new(big.Int).Set(stateObject.Balance()),
	})
	stateObject.markSuicided()
	stateObject.data.Balance = new(big.Int)

	return true
}

//
// Setting, updating & deleting state object methods.
//

// updateStateObject writes the given object to the trie.
func (self *StateDB) updateStateObject(stateObject *stateObject) {
	addr := stateObject.Address()
	data, err := rlp.EncodeToBytes(stateObject)
	if err != nil {
		panic(fmt.Errorf("can't encode object at %x: %v", addr[:], err))
	}
	self.setError(self.trie.TryUpdate(addr[:], data))
}

// deleteStateObject removes the given object from the state trie.
func (self *StateDB) deleteStateObject(stateObject *stateObject) {
	stateObject.deleted = true
	addr := stateObject.Address()
	self.setError(self.trie.TryDelete(addr[:]))
}

// Retrieve a state object given by the address. Returns nil if not found.
func (self *StateDB) getStateObject(addr common.Address) (stateObject *stateObject) {
	// Prefer 'live' objects.
	if obj := self.stateObjects[addr]; obj != nil {
		if obj.deleted {
			return nil
		}
		return obj
	}

	// Load the object from the database.
	enc, err := self.trie.TryGet(addr[:])
	if len(enc) == 0 {
		self.setError(err)
		return nil
	}
	var data Account
	if err := rlp.DecodeBytes(enc, &data); err != nil {
		log.Error("Failed to decode state object", "addr", addr, "err", err)
		return nil
	}
	// Insert into the live set.
	obj := newObject(self, addr, data)
	self.setStateObject(obj)
	return obj
}

func (self *StateDB) setStateObject(object *stateObject) {
	self.stateObjects[object.Address()] = object
}

// Retrieve a state object or create a new state object if nil.
func (self *StateDB) GetOrNewStateObject(addr common.Address) *stateObject {
	stateObject := self.getStateObject(addr)
	if stateObject == nil || stateObject.deleted {
		stateObject, _ = self.createObject(addr)
	}
	return stateObject
}

// createObject creates a new state object. If there is an existing account with
// the given address, it is overwritten and returned as the second return value.
func (self *StateDB) createObject(addr common.Address) (newobj, prev *stateObject) {
	prev = self.getStateObject(addr)
	newobj = newObject(self, addr, Account{})
	newobj.setNonce(0) // sets the object to dirty
	if prev == nil {
		self.journal.append(createObjectChange{account: &addr})
	} else {
		self.journal.append(resetObjectChange{prev: prev})
	}
	self.setStateObject(newobj)
	return newobj, prev
}

// CreateAccount explicitly creates a state object. If a state object with the address
// already exists the balance is carried over to the new account.
//
// CreateAccount is called during the EVM CREATE operation. The situation might arise that
// a contract does the following:
//
//   1. sends funds to sha(account ++ (nonce + 1))
//   2. tx_create(sha(account ++ nonce)) (note that this gets the address of 1)
//
// Carrying over the balance ensures that Ether doesn't disappear.
func (self *StateDB) CreateAccount(addr common.Address) {
	new, prev := self.createObject(addr)
	if prev != nil {
		new.setBalance(prev.data.Balance)
	}
}

func (db *StateDB) ForEachStorage(addr common.Address, cb func(key, value common.Hash) bool) {
	so := db.getStateObject(addr)
	if so == nil {
		return
	}
	it := trie.NewIterator(so.getTrie(db.db).NodeIterator(nil))
	for it.Next() {
		key := common.BytesToHash(db.trie.GetKey(it.Key))
		if value, dirty := so.dirtyStorage[key]; dirty {
			cb(key, value)
			continue
		}
		cb(key, common.BytesToHash(it.Value))
	}
}

// Copy creates a deep, independent copy of the state.
// Snapshots of the copied state cannot be applied to the copy.
func (self *StateDB) Copy() *StateDB {
	// Copy all the basic fields, initialize the memory ones
	state := &StateDB{
		db:                self.db,
		trie:              self.db.CopyTrie(self.trie),
		stateObjects:      make(map[common.Address]*stateObject, len(self.journal.dirties)),
		stateObjectsDirty: make(map[common.Address]struct{}, len(self.journal.dirties)),
		refund:            self.refund,
		logs:              make(map[common.Hash][]*types.Log, len(self.logs)),
		logSize:           self.logSize,
		preimages:         make(map[common.Hash][]byte),
		journal:           newJournal(),
	}
	// Copy the dirty states, logs, and preimages
	for addr := range self.journal.dirties {
		// As documented [here](https://github.com/ethereum/go-ethereum/pull/16485#issuecomment-380438527),
		// and in the Finalise-method, there is a case where an object is in the journal but not
		// in the stateObjects: OOG after touch on ripeMD prior to Byzantium. Thus, we need to check for
		// nil
		if object, exist := self.stateObjects[addr]; exist {
			state.stateObjects[addr] = object.deepCopy(state)
			state.stateObjectsDirty[addr] = struct{}{}
		}
	}
	// Above, we don't copy the actual journal. This means that if the copy is copied, the
	// loop above will be a no-op, since the copy's journal is empty.
	// Thus, here we iterate over stateObjects, to enable copies of copies
	for addr := range self.stateObjectsDirty {
		if _, exist := state.stateObjects[addr]; !exist {
			state.stateObjects[addr] = self.stateObjects[addr].deepCopy(state)
			state.stateObjectsDirty[addr] = struct{}{}
		}
	}
	for hash, logs := range self.logs {
		cpy := make([]*types.Log, len(logs))
		for i, l := range logs {
			cpy[i] = new(types.Log)
			*cpy[i] = *l
		}
		state.logs[hash] = cpy
	}
	for hash, preimage := range self.preimages {
		state.preimages[hash] = preimage
	}
	return state
}

// Snapshot returns an identifier for the current revision of the state.
func (self *StateDB) Snapshot() int {
	id := self.nextRevisionId
	self.nextRevisionId++
	self.validRevisions = append(self.validRevisions, revision{id, self.journal.length()})
	return id
}

// RevertToSnapshot reverts all state changes made since the given revision.
func (self *StateDB) RevertToSnapshot(revid int) {
	// Find the snapshot in the stack of valid snapshots.
	idx := sort.Search(len(self.validRevisions), func(i int) bool {
		return self.validRevisions[i].id >= revid
	})
	if idx == len(self.validRevisions) || self.validRevisions[idx].id != revid {
		panic(fmt.Errorf("revision id %v cannot be reverted", revid))
	}
	snapshot := self.validRevisions[idx].journalIndex

	// Replay the journal to undo changes and remove invalidated snapshots
	self.journal.revert(self, snapshot)
	self.validRevisions = self.validRevisions[:idx]
}

// GetRefund returns the current value of the refund counter.
func (self *StateDB) GetRefund() uint64 {
	return self.refund
}

// Finalise finalises the state by removing the self destructed objects
// and clears the journal as well as the refunds.
func (s *StateDB) Finalise(deleteEmptyObjects bool) {
	for addr := range s.journal.dirties {
		stateObject, exist := s.stateObjects[addr]
		if !exist {
			// ripeMD is 'touched' at block 1714175, in tx 0x1237f737031e40bcde4a8b7e717b2d15e3ecadfe49bb1bbc71ee9deb09c6fcf2
			// That tx goes out of gas, and although the notion of 'touched' does not exist there, the
			// touch-event will still be recorded in the journal. Since ripeMD is a special snowflake,
			// it will persist in the journal even though the journal is reverted. In this special circumstance,
			// it may exist in `s.journal.dirties` but not in `s.stateObjects`.
			// Thus, we can safely ignore it here
			continue
		}

		if stateObject.suicided || (deleteEmptyObjects && stateObject.empty()) {
			s.deleteStateObject(stateObject)
		} else {
			stateObject.updateRoot(s.db)
			s.updateStateObject(stateObject)
		}
		s.stateObjectsDirty[addr] = struct{}{}
	}
	// Invalidate journal because reverting across transactions is not allowed.
	s.clearJournalAndRefund()
}

// IntermediateRoot computes the current root hash of the state trie.
// It is called in between transactions to get the root hash that
// goes into transaction receipts.
func (s *StateDB) IntermediateRoot(deleteEmptyObjects bool) common.Hash {
	s.Finalise(deleteEmptyObjects)
	return s.trie.Hash()
}

// Prepare sets the current transaction hash and index and block hash which is
// used when the EVM emits new state logs.
func (self *StateDB) Prepare(thash, bhash common.Hash, ti int) {
	self.thash = thash
	self.bhash = bhash
	self.txIndex = ti
}

func (s *StateDB) clearJournalAndRefund() {
	s.journal = newJournal()
	s.validRevisions = s.validRevisions[:0]
	s.refund = 0
}

// Commit writes the state to the underlying in-memory trie database.
func (s *StateDB) Commit(deleteEmptyObjects bool) (root common.Hash, err error) {
	defer s.clearJournalAndRefund()

	for addr := range s.journal.dirties {
		s.stateObjectsDirty[addr] = struct{}{}
	}
	// Commit objects to the trie.
	for addr, stateObject := range s.stateObjects {
		_, isDirty := s.stateObjectsDirty[addr]
		switch {
		case stateObject.suicided || (isDirty && deleteEmptyObjects && stateObject.empty()):
			// If the object has been removed, don't bother syncing it
			// and just mark it for deletion in the trie.
			s.deleteStateObject(stateObject)
		case isDirty:
			// Write any contract code associated with the state object
			if stateObject.code != nil && stateObject.dirtyCode {
				s.db.TrieDB().InsertBlob(common.BytesToHash(stateObject.CodeHash()), stateObject.code)
				stateObject.dirtyCode = false
			}
			// Write any storage changes in the state object to its storage trie.
			if err := stateObject.CommitTrie(s.db); err != nil {
				return common.Hash{}, err
			}
			// Update the object in the main account trie.
			s.updateStateObject(stateObject)
		}
		delete(s.stateObjectsDirty, addr)
	}
	// Write trie changes.
	root, err = s.trie.Commit(func(leaf []byte, parent common.Hash) error {
		var account Account
		if err := rlp.DecodeBytes(leaf, &account); err != nil {
			return nil
		}
		if account.Root != emptyState {
			s.db.TrieDB().Reference(account.Root, parent)
		}
		code := common.BytesToHash(account.CodeHash)
		if code != emptyCode {
			s.db.TrieDB().Reference(code, parent)
		}
		return nil
	})
	log.Debug("Trie cache stats after commit", "misses", trie.CacheMisses(), "unloads", trie.CacheUnloads())
	return root, err
}<|MERGE_RESOLUTION|>--- conflicted
+++ resolved
@@ -270,7 +270,7 @@
 	}
 	return common.Big0
 }
-<<<<<<< HEAD
+
 //2019.6.28 inb by ghy begin
 func (self *StateDB) GetResource(addr common.Address) Resource {
 	stateObject := self.getStateObject(addr)
@@ -279,7 +279,6 @@
 	}
 	return Resource{}
 }
-=======
 
 func (c *StateDB) ConvertToNets(value *big.Int) *big.Int {
 	exchangeRatio := c.UnitConvertNet()
@@ -294,7 +293,6 @@
 	}
 }
 
->>>>>>> c9076793
 func (self *StateDB) GetUsedNet(addr common.Address) *big.Int {
 	stateObject := self.getStateObject(addr)
 	if stateObject != nil {
