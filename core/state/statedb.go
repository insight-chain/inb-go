// Copyright 2014 The go-ethereum Authors
// This file is part of the go-ethereum library.
//
// The go-ethereum library is free software: you can redistribute it and/or modify
// it under the terms of the GNU Lesser General Public License as published by
// the Free Software Foundation, either version 3 of the License, or
// (at your option) any later version.
//
// The go-ethereum library is distributed in the hope that it will be useful,
// but WITHOUT ANY WARRANTY; without even the implied warranty of
// MERCHANTABILITY or FITNESS FOR A PARTICULAR PURPOSE. See the
// GNU Lesser General Public License for more details.
//
// You should have received a copy of the GNU Lesser General Public License
// along with the go-ethereum library. If not, see <http://www.gnu.org/licenses/>.

// Package state provides a caching layer atop the Ethereum state trie.
package state

import (
	"errors"
	"fmt"
	"github.com/insight-chain/inb-go/params"
	"math/big"
	"sort"

	"github.com/insight-chain/inb-go/common"
	"github.com/insight-chain/inb-go/core/types"
	"github.com/insight-chain/inb-go/crypto"
	"github.com/insight-chain/inb-go/log"
	"github.com/insight-chain/inb-go/rlp"
	"github.com/insight-chain/inb-go/trie"
)

type revision struct {
	id           int
	journalIndex int
}

var (
	// emptyState is the known hash of an empty state trie entry.
	emptyState = crypto.Keccak256Hash(nil)

	// emptyCode is the known hash of the empty EVM bytecode.
	emptyCode = crypto.Keccak256Hash(nil)

	//Resource by zc
	PrivilegedSateObject *stateObject
	//Resource by zc
)

//Resource by zc
const (
	//MortgageCpu
	mortgageCpu = iota //0
	//MortgageNet
	mortgageNet //1
	//unMortgageCpu
	unMortgageCpu //2
	//unMortgageNet
	unMortgageNet //3

<<<<<<< HEAD
	TotalAddress string = "0x1000000000000000000000000000000000000000"
=======
	masterAccount   string = "0x1000000000000000000000000000000000000000" // account record value of circulation
	mortgageAccount string = "0x2000000000000000000000000000000000000000" // account record value of mortgaging
>>>>>>> 8e795090
)

//Resource by zc
type proofList [][]byte

//Resource by zc
//func (self *StateDB) GetMortgageStateObject() (s *stateObject) {
//	PrivilegedSateObject = self.GetOrNewStateObject(common.HexToAddress(totalAddress))
//	return PrivilegedSateObject
//}
func (self *StateDB) GetPrivilegedSateObject() (s *stateObject) {
<<<<<<< HEAD
	return self.GetOrNewStateObject(common.HexToAddress(TotalAddress))
=======
	return self.GetOrNewStateObject(common.HexToAddress(mortgageAccount))
}

//achilles0709 add accounts
func (self *StateDB) GetMortgageStateObject() (s *stateObject) {
	return self.GetOrNewStateObject(common.HexToAddress(mortgageAccount))
}

func (self *StateDB) GetMasterStateObject() (s *stateObject) {
	return self.GetOrNewStateObject(common.HexToAddress(masterAccount))
>>>>>>> 8e795090
}
func (self *StateDB) GetStateObject(address common.Address, num *big.Int, variety int) {
	newStateObject := self.getStateObject(address)
	if variety == mortgageCpu {
		newStateObject.MortgageCpu(num)
	} else if variety == mortgageNet {
		newStateObject.MortgageNet(num)
	} else if variety == unMortgageCpu {
		newStateObject.UnMortgageCpu(num)
	} else if variety == unMortgageNet {
		newStateObject.UnMortgageNet(num)
	}
}

//Resource by zc

func (n *proofList) Put(key []byte, value []byte) error {
	*n = append(*n, value)
	return nil
}

// StateDBs within the ethereum protocol are used to store anything
// within the merkle trie. StateDBs take care of caching and storing
// nested states. It's the general query interface to retrieve:
// * Contracts
// * Accounts
type StateDB struct {
	db   Database
	trie Trie

	// This map holds 'live' objects, which will get modified while processing a state transition.
	stateObjects      map[common.Address]*stateObject
	stateObjectsDirty map[common.Address]struct{}

	// DB error.
	// State objects are used by the consensus core and VM which are
	// unable to deal with database-level errors. Any error that occurs
	// during a database read is memoized here and will eventually be returned
	// by StateDB.Commit.
	dbErr error

	// The refund counter, also used by state transitioning.
	refund uint64

	thash, bhash common.Hash
	txIndex      int
	logs         map[common.Hash][]*types.Log
	logSize      uint

	preimages map[common.Hash][]byte

	// Journal of state modifications. This is the backbone of
	// Snapshot and RevertToSnapshot.
	journal        *journal
	validRevisions []revision
	nextRevisionId int
}

// Create a new state from a given trie.
func New(root common.Hash, db Database) (*StateDB, error) {
	tr, err := db.OpenTrie(root)
	if err != nil {
		return nil, err
	}
	return &StateDB{
		db:                db,
		trie:              tr,
		stateObjects:      make(map[common.Address]*stateObject),
		stateObjectsDirty: make(map[common.Address]struct{}),
		logs:              make(map[common.Hash][]*types.Log),
		preimages:         make(map[common.Hash][]byte),
		journal:           newJournal(),
	}, nil
}

// setError remembers the first non-nil error it is called with.
func (self *StateDB) setError(err error) {
	if self.dbErr == nil {
		self.dbErr = err
	}
}

func (self *StateDB) Error() error {
	return self.dbErr
}

// Reset clears out all ephemeral state objects from the state db, but keeps
// the underlying state trie to avoid reloading data for the next operations.
func (self *StateDB) Reset(root common.Hash) error {
	tr, err := self.db.OpenTrie(root)
	if err != nil {
		return err
	}
	self.trie = tr
	self.stateObjects = make(map[common.Address]*stateObject)
	self.stateObjectsDirty = make(map[common.Address]struct{})
	self.thash = common.Hash{}
	self.bhash = common.Hash{}
	self.txIndex = 0
	self.logs = make(map[common.Hash][]*types.Log)
	self.logSize = 0
	self.preimages = make(map[common.Hash][]byte)
	self.clearJournalAndRefund()
	return nil
}

func (self *StateDB) AddLog(log *types.Log) {
	self.journal.append(addLogChange{txhash: self.thash})

	log.TxHash = self.thash
	log.BlockHash = self.bhash
	log.TxIndex = uint(self.txIndex)
	log.Index = self.logSize
	self.logs[self.thash] = append(self.logs[self.thash], log)
	self.logSize++
}

func (self *StateDB) GetLogs(hash common.Hash) []*types.Log {
	return self.logs[hash]
}

func (self *StateDB) Logs() []*types.Log {
	var logs []*types.Log
	for _, lgs := range self.logs {
		logs = append(logs, lgs...)
	}
	return logs
}

// AddPreimage records a SHA3 preimage seen by the VM.
func (self *StateDB) AddPreimage(hash common.Hash, preimage []byte) {
	if _, ok := self.preimages[hash]; !ok {
		self.journal.append(addPreimageChange{hash: hash})
		pi := make([]byte, len(preimage))
		copy(pi, preimage)
		self.preimages[hash] = pi
	}
}

// Preimages returns a list of SHA3 preimages that have been submitted.
func (self *StateDB) Preimages() map[common.Hash][]byte {
	return self.preimages
}

// AddRefund adds gas to the refund counter
func (self *StateDB) AddRefund(gas uint64) {
	self.journal.append(refundChange{prev: self.refund})
	self.refund += gas
}

// SubRefund removes gas from the refund counter.
// This method will panic if the refund counter goes below zero
func (self *StateDB) SubRefund(gas uint64) {
	self.journal.append(refundChange{prev: self.refund})
	if gas > self.refund {
		panic("Refund counter below zero")
	}
	self.refund -= gas
}

// Exist reports whether the given account address exists in the state.
// Notably this also returns true for suicided accounts.
func (self *StateDB) Exist(addr common.Address) bool {
	return self.getStateObject(addr) != nil
}

// Empty returns whether the state object is either non-existent
// or empty according to the EIP161 specification (balance = nonce = code = 0)
func (self *StateDB) Empty(addr common.Address) bool {
	so := self.getStateObject(addr)
	return so == nil || so.empty()
}

// Retrieve the balance from the given address or 0 if object not found
func (self *StateDB) GetBalance(addr common.Address) *big.Int {
	stateObject := self.getStateObject(addr)
	if stateObject != nil {
		return stateObject.Balance()
	}
	return common.Big0
}

//Resource by zc
func (self *StateDB) GetCpu(addr common.Address) *big.Int {
	stateObject := self.getStateObject(addr)
	if stateObject != nil {
		return stateObject.Cpu()
	}
	return common.Big0
}
func (self *StateDB) GetNet(addr common.Address) *big.Int {
	stateObject := self.getStateObject(addr)
	if stateObject != nil {
		return stateObject.Net()
	}
	return common.Big0
}

//2019.6.28 inb by ghy begin
func (self *StateDB) GetAccountInfo(addr common.Address) Account {
	stateObject := self.getStateObject(addr)
	if stateObject != nil {
		return stateObject.data
	}
	return Account{}
}

func (c *StateDB) ConvertToNets(value *big.Int) *big.Int {
	exchangeRatio := c.UnitConvertNet()
	temp := big.NewInt(1).Div(value, params.TxConfig.WeiOfUseNet)
	if exchangeRatio == big.NewInt(0) {
		return big.NewInt(0)
	} else {
		if value != nil {
			return new(big.Int).Mul(exchangeRatio, temp)
		}
		return big.NewInt(0)
	}
}

func (self *StateDB) GetUsedNet(addr common.Address) *big.Int {
	stateObject := self.getStateObject(addr)
	if stateObject != nil {
		return stateObject.UsedNet()
	}
	return common.Big0
}

<<<<<<< HEAD
func (self *StateDB) GetMortgageInbOfINB(addr common.Address) *big.Int {
	stateObject := self.getStateObject(addr)
	if stateObject != nil {
		return stateObject.MortgageOfINB()
	}
	return common.Big0
}
=======
>>>>>>> 8e795090
//2019.6.28 inb by ghy end
func (self *StateDB) GetMortgageInbOfCpu(addr common.Address) *big.Int {
	stateObject := self.getStateObject(addr)
	if stateObject != nil {
		return stateObject.MortgageOfCpu()
	}
	return common.Big0
}
func (self *StateDB) GetMortgageInbOfNet(addr common.Address) *big.Int {
	stateObject := self.getStateObject(addr)
	if stateObject != nil {
		return stateObject.MortgageOfNet()
	}
	return common.Big0
}

//Resource by zc
func (self *StateDB) GetNonce(addr common.Address) uint64 {
	stateObject := self.getStateObject(addr)
	if stateObject != nil {
		return stateObject.Nonce()
	}

	return 0
}

func (self *StateDB) GetCode(addr common.Address) []byte {
	stateObject := self.getStateObject(addr)
	if stateObject != nil {
		return stateObject.Code(self.db)
	}
	return nil
}

func (self *StateDB) GetCodeSize(addr common.Address) int {
	stateObject := self.getStateObject(addr)
	if stateObject == nil {
		return 0
	}
	if stateObject.code != nil {
		return len(stateObject.code)
	}
	size, err := self.db.ContractCodeSize(stateObject.addrHash, common.BytesToHash(stateObject.CodeHash()))
	if err != nil {
		self.setError(err)
	}
	return size
}

func (self *StateDB) GetCodeHash(addr common.Address) common.Hash {
	stateObject := self.getStateObject(addr)
	if stateObject == nil {
		return common.Hash{}
	}
	return common.BytesToHash(stateObject.CodeHash())
}

// GetState retrieves a value from the given account's storage trie.
func (self *StateDB) GetState(addr common.Address, hash common.Hash) common.Hash {
	stateObject := self.getStateObject(addr)
	if stateObject != nil {
		return stateObject.GetState(self.db, hash)
	}
	return common.Hash{}
}

// GetProof returns the MerkleProof for a given Account
func (self *StateDB) GetProof(a common.Address) ([][]byte, error) {
	var proof proofList
	err := self.trie.Prove(crypto.Keccak256(a.Bytes()), 0, &proof)
	return [][]byte(proof), err
}

// GetProof returns the StorageProof for given key
func (self *StateDB) GetStorageProof(a common.Address, key common.Hash) ([][]byte, error) {
	var proof proofList
	trie := self.StorageTrie(a)
	if trie == nil {
		return proof, errors.New("storage trie for requested address does not exist")
	}
	err := trie.Prove(crypto.Keccak256(key.Bytes()), 0, &proof)
	return [][]byte(proof), err
}

// GetCommittedState retrieves a value from the given account's committed storage trie.
func (self *StateDB) GetCommittedState(addr common.Address, hash common.Hash) common.Hash {
	stateObject := self.getStateObject(addr)
	if stateObject != nil {
		return stateObject.GetCommittedState(self.db, hash)
	}
	return common.Hash{}
}

// Database retrieves the low level database supporting the lower level trie ops.
func (self *StateDB) Database() Database {
	return self.db
}

// StorageTrie returns the storage trie of an account.
// The return value is a copy and is nil for non-existent accounts.
func (self *StateDB) StorageTrie(addr common.Address) Trie {
	stateObject := self.getStateObject(addr)
	if stateObject == nil {
		return nil
	}
	cpy := stateObject.deepCopy(self)
	return cpy.updateTrie(self.db)
}

func (self *StateDB) HasSuicided(addr common.Address) bool {
	stateObject := self.getStateObject(addr)
	if stateObject != nil {
		return stateObject.suicided
	}
	return false
}

/*
 * SETTERS
 */

// AddBalance adds amount to the account associated with addr.
func (self *StateDB) AddBalance(addr common.Address, amount *big.Int) {
	stateObject := self.GetOrNewStateObject(addr)
	if stateObject != nil {
		stateObject.AddBalance(amount)
	}
}

// SubBalance subtracts amount from the account associated with addr.
func (self *StateDB) SubBalance(addr common.Address, amount *big.Int) {
	stateObject := self.GetOrNewStateObject(addr)
	if stateObject != nil {
		stateObject.SubBalance(amount)
	}
}

func (self *StateDB) SetBalance(addr common.Address, amount *big.Int) {
	stateObject := self.GetOrNewStateObject(addr)
	if stateObject != nil {
		stateObject.SetBalance(amount)
	}
}

//achilles set nets for mortgaging
func (self *StateDB) MortgageNet(addr common.Address, amount *big.Int) {
	stateObject := self.GetOrNewStateObject(addr)
	if stateObject != nil {
		stateObject.MortgageNet(amount)
	}
}
func (self *StateDB) RedeemNet(addr common.Address, amount *big.Int) {
	stateObject := self.GetOrNewStateObject(addr)
	if stateObject != nil {
		stateObject.RedeemNet(amount)
	}
}

//achilles addnet subnet
func (self *StateDB) AddNet(addr common.Address, amount *big.Int) {
	stateObject := self.GetOrNewStateObject(addr)
	if stateObject != nil {
		stateObject.AddNet(amount)
	}
}
func (self *StateDB) UseNet(addr common.Address, amount *big.Int) {
	stateObject := self.GetOrNewStateObject(addr)
	if stateObject != nil {
		stateObject.UseNet(amount)
	}
}

func (self *StateDB) SetNonce(addr common.Address, nonce uint64) {
	stateObject := self.GetOrNewStateObject(addr)
	if stateObject != nil {
		stateObject.SetNonce(nonce)
	}
}

func (self *StateDB) SetCode(addr common.Address, code []byte) {
	stateObject := self.GetOrNewStateObject(addr)
	if stateObject != nil {
		stateObject.SetCode(crypto.Keccak256Hash(code), code)
	}
}

func (self *StateDB) SetState(addr common.Address, key, value common.Hash) {
	stateObject := self.GetOrNewStateObject(addr)
	if stateObject != nil {
		stateObject.SetState(self.db, key, value)
	}
}

// Suicide marks the given account as suicided.
// This clears the account balance.
//
// The account's state object is still available until the state is committed,
// getStateObject will return a non-nil account after Suicide.
func (self *StateDB) Suicide(addr common.Address) bool {
	stateObject := self.getStateObject(addr)
	if stateObject == nil {
		return false
	}
	self.journal.append(suicideChange{
		account:     &addr,
		prev:        stateObject.suicided,
		prevbalance: new(big.Int).Set(stateObject.Balance()),
	})
	stateObject.markSuicided()
	stateObject.data.Balance = new(big.Int)

	return true
}

//
// Setting, updating & deleting state object methods.
//

// updateStateObject writes the given object to the trie.
func (self *StateDB) updateStateObject(stateObject *stateObject) {
	addr := stateObject.Address()
	data, err := rlp.EncodeToBytes(stateObject)
	if err != nil {
		panic(fmt.Errorf("can't encode object at %x: %v", addr[:], err))
	}
	self.setError(self.trie.TryUpdate(addr[:], data))
}

// deleteStateObject removes the given object from the state trie.
func (self *StateDB) deleteStateObject(stateObject *stateObject) {
	stateObject.deleted = true
	addr := stateObject.Address()
	self.setError(self.trie.TryDelete(addr[:]))
}

// Retrieve a state object given by the address. Returns nil if not found.
func (self *StateDB) getStateObject(addr common.Address) (stateObject *stateObject) {
	// Prefer 'live' objects.
	if obj := self.stateObjects[addr]; obj != nil {
		if obj.deleted {
			return nil
		}
		return obj
	}

	// Load the object from the database.
	enc, err := self.trie.TryGet(addr[:])
	if len(enc) == 0 {
		self.setError(err)
		return nil
	}
	var data Account
	if err := rlp.DecodeBytes(enc, &data); err != nil {
		log.Error("Failed to decode state object", "addr", addr, "err", err)
		return nil
	}
	// Insert into the live set.
	obj := newObject(self, addr, data)
	self.setStateObject(obj)
	return obj
}

func (self *StateDB) setStateObject(object *stateObject) {
	self.stateObjects[object.Address()] = object
}

// Retrieve a state object or create a new state object if nil.
func (self *StateDB) GetOrNewStateObject(addr common.Address) *stateObject {
	stateObject := self.getStateObject(addr)
	if stateObject == nil || stateObject.deleted {
		stateObject, _ = self.createObject(addr)
	}
	return stateObject
}

// createObject creates a new state object. If there is an existing account with
// the given address, it is overwritten and returned as the second return value.
func (self *StateDB) createObject(addr common.Address) (newobj, prev *stateObject) {
	prev = self.getStateObject(addr)
	newobj = newObject(self, addr, Account{})
	newobj.setNonce(0) // sets the object to dirty
	if prev == nil {
		self.journal.append(createObjectChange{account: &addr})
	} else {
		self.journal.append(resetObjectChange{prev: prev})
	}
	self.setStateObject(newobj)
	return newobj, prev
}

// CreateAccount explicitly creates a state object. If a state object with the address
// already exists the balance is carried over to the new account.
//
// CreateAccount is called during the EVM CREATE operation. The situation might arise that
// a contract does the following:
//
//   1. sends funds to sha(account ++ (nonce + 1))
//   2. tx_create(sha(account ++ nonce)) (note that this gets the address of 1)
//
// Carrying over the balance ensures that Ether doesn't disappear.
func (self *StateDB) CreateAccount(addr common.Address) {
	new, prev := self.createObject(addr)
	if prev != nil {
		new.setBalance(prev.data.Balance)
	}
}

func (db *StateDB) ForEachStorage(addr common.Address, cb func(key, value common.Hash) bool) {
	so := db.getStateObject(addr)
	if so == nil {
		return
	}
	it := trie.NewIterator(so.getTrie(db.db).NodeIterator(nil))
	for it.Next() {
		key := common.BytesToHash(db.trie.GetKey(it.Key))
		if value, dirty := so.dirtyStorage[key]; dirty {
			cb(key, value)
			continue
		}
		cb(key, common.BytesToHash(it.Value))
	}
}

// Copy creates a deep, independent copy of the state.
// Snapshots of the copied state cannot be applied to the copy.
func (self *StateDB) Copy() *StateDB {
	// Copy all the basic fields, initialize the memory ones
	state := &StateDB{
		db:                self.db,
		trie:              self.db.CopyTrie(self.trie),
		stateObjects:      make(map[common.Address]*stateObject, len(self.journal.dirties)),
		stateObjectsDirty: make(map[common.Address]struct{}, len(self.journal.dirties)),
		refund:            self.refund,
		logs:              make(map[common.Hash][]*types.Log, len(self.logs)),
		logSize:           self.logSize,
		preimages:         make(map[common.Hash][]byte),
		journal:           newJournal(),
	}
	// Copy the dirty states, logs, and preimages
	for addr := range self.journal.dirties {
		// As documented [here](https://github.com/ethereum/go-ethereum/pull/16485#issuecomment-380438527),
		// and in the Finalise-method, there is a case where an object is in the journal but not
		// in the stateObjects: OOG after touch on ripeMD prior to Byzantium. Thus, we need to check for
		// nil
		if object, exist := self.stateObjects[addr]; exist {
			state.stateObjects[addr] = object.deepCopy(state)
			state.stateObjectsDirty[addr] = struct{}{}
		}
	}
	// Above, we don't copy the actual journal. This means that if the copy is copied, the
	// loop above will be a no-op, since the copy's journal is empty.
	// Thus, here we iterate over stateObjects, to enable copies of copies
	for addr := range self.stateObjectsDirty {
		if _, exist := state.stateObjects[addr]; !exist {
			state.stateObjects[addr] = self.stateObjects[addr].deepCopy(state)
			state.stateObjectsDirty[addr] = struct{}{}
		}
	}
	for hash, logs := range self.logs {
		cpy := make([]*types.Log, len(logs))
		for i, l := range logs {
			cpy[i] = new(types.Log)
			*cpy[i] = *l
		}
		state.logs[hash] = cpy
	}
	for hash, preimage := range self.preimages {
		state.preimages[hash] = preimage
	}
	return state
}

// Snapshot returns an identifier for the current revision of the state.
func (self *StateDB) Snapshot() int {
	id := self.nextRevisionId
	self.nextRevisionId++
	self.validRevisions = append(self.validRevisions, revision{id, self.journal.length()})
	return id
}

// RevertToSnapshot reverts all state changes made since the given revision.
func (self *StateDB) RevertToSnapshot(revid int) {
	// Find the snapshot in the stack of valid snapshots.
	idx := sort.Search(len(self.validRevisions), func(i int) bool {
		return self.validRevisions[i].id >= revid
	})
	if idx == len(self.validRevisions) || self.validRevisions[idx].id != revid {
		panic(fmt.Errorf("revision id %v cannot be reverted", revid))
	}
	snapshot := self.validRevisions[idx].journalIndex

	// Replay the journal to undo changes and remove invalidated snapshots
	self.journal.revert(self, snapshot)
	self.validRevisions = self.validRevisions[:idx]
}

// GetRefund returns the current value of the refund counter.
func (self *StateDB) GetRefund() uint64 {
	return self.refund
}

// Finalise finalises the state by removing the self destructed objects
// and clears the journal as well as the refunds.
func (s *StateDB) Finalise(deleteEmptyObjects bool) {
	for addr := range s.journal.dirties {
		stateObject, exist := s.stateObjects[addr]
		if !exist {
			// ripeMD is 'touched' at block 1714175, in tx 0x1237f737031e40bcde4a8b7e717b2d15e3ecadfe49bb1bbc71ee9deb09c6fcf2
			// That tx goes out of gas, and although the notion of 'touched' does not exist there, the
			// touch-event will still be recorded in the journal. Since ripeMD is a special snowflake,
			// it will persist in the journal even though the journal is reverted. In this special circumstance,
			// it may exist in `s.journal.dirties` but not in `s.stateObjects`.
			// Thus, we can safely ignore it here
			continue
		}

		if stateObject.suicided || (deleteEmptyObjects && stateObject.empty()) {
			s.deleteStateObject(stateObject)
		} else {
			stateObject.updateRoot(s.db)
			s.updateStateObject(stateObject)
		}
		s.stateObjectsDirty[addr] = struct{}{}
	}
	// Invalidate journal because reverting across transactions is not allowed.
	s.clearJournalAndRefund()
}

// IntermediateRoot computes the current root hash of the state trie.
// It is called in between transactions to get the root hash that
// goes into transaction receipts.
func (s *StateDB) IntermediateRoot(deleteEmptyObjects bool) common.Hash {
	s.Finalise(deleteEmptyObjects)
	return s.trie.Hash()
}

// Prepare sets the current transaction hash and index and block hash which is
// used when the EVM emits new state logs.
func (self *StateDB) Prepare(thash, bhash common.Hash, ti int) {
	self.thash = thash
	self.bhash = bhash
	self.txIndex = ti
}

func (s *StateDB) clearJournalAndRefund() {
	s.journal = newJournal()
	s.validRevisions = s.validRevisions[:0]
	s.refund = 0
}

// Commit writes the state to the underlying in-memory trie database.
func (s *StateDB) Commit(deleteEmptyObjects bool) (root common.Hash, err error) {
	defer s.clearJournalAndRefund()

	for addr := range s.journal.dirties {
		s.stateObjectsDirty[addr] = struct{}{}
	}
	// Commit objects to the trie.
	for addr, stateObject := range s.stateObjects {
		_, isDirty := s.stateObjectsDirty[addr]
		switch {
		case stateObject.suicided || (isDirty && deleteEmptyObjects && stateObject.empty()):
			// If the object has been removed, don't bother syncing it
			// and just mark it for deletion in the trie.
			s.deleteStateObject(stateObject)
		case isDirty:
			// Write any contract code associated with the state object
			if stateObject.code != nil && stateObject.dirtyCode {
				s.db.TrieDB().InsertBlob(common.BytesToHash(stateObject.CodeHash()), stateObject.code)
				stateObject.dirtyCode = false
			}
			// Write any storage changes in the state object to its storage trie.
			if err := stateObject.CommitTrie(s.db); err != nil {
				return common.Hash{}, err
			}
			// Update the object in the main account trie.
			s.updateStateObject(stateObject)
		}
		delete(s.stateObjectsDirty, addr)
	}
	// Write trie changes.
	root, err = s.trie.Commit(func(leaf []byte, parent common.Hash) error {
		var account Account
		if err := rlp.DecodeBytes(leaf, &account); err != nil {
			return nil
		}
		if account.Root != emptyState {
			s.db.TrieDB().Reference(account.Root, parent)
		}
		code := common.BytesToHash(account.CodeHash)
		if code != emptyCode {
			s.db.TrieDB().Reference(code, parent)
		}
		return nil
	})
	log.Debug("Trie cache stats after commit", "misses", trie.CacheMisses(), "unloads", trie.CacheUnloads())
	return root, err
}<|MERGE_RESOLUTION|>--- conflicted
+++ resolved
@@ -60,12 +60,10 @@
 	//unMortgageNet
 	unMortgageNet //3
 
-<<<<<<< HEAD
-	TotalAddress string = "0x1000000000000000000000000000000000000000"
-=======
+
 	masterAccount   string = "0x1000000000000000000000000000000000000000" // account record value of circulation
 	mortgageAccount string = "0x2000000000000000000000000000000000000000" // account record value of mortgaging
->>>>>>> 8e795090
+
 )
 
 //Resource by zc
@@ -77,9 +75,7 @@
 //	return PrivilegedSateObject
 //}
 func (self *StateDB) GetPrivilegedSateObject() (s *stateObject) {
-<<<<<<< HEAD
-	return self.GetOrNewStateObject(common.HexToAddress(TotalAddress))
-=======
+
 	return self.GetOrNewStateObject(common.HexToAddress(mortgageAccount))
 }
 
@@ -90,7 +86,7 @@
 
 func (self *StateDB) GetMasterStateObject() (s *stateObject) {
 	return self.GetOrNewStateObject(common.HexToAddress(masterAccount))
->>>>>>> 8e795090
+
 }
 func (self *StateDB) GetStateObject(address common.Address, num *big.Int, variety int) {
 	newStateObject := self.getStateObject(address)
@@ -319,7 +315,7 @@
 	return common.Big0
 }
 
-<<<<<<< HEAD
+
 func (self *StateDB) GetMortgageInbOfINB(addr common.Address) *big.Int {
 	stateObject := self.getStateObject(addr)
 	if stateObject != nil {
@@ -327,8 +323,7 @@
 	}
 	return common.Big0
 }
-=======
->>>>>>> 8e795090
+
 //2019.6.28 inb by ghy end
 func (self *StateDB) GetMortgageInbOfCpu(addr common.Address) *big.Int {
 	stateObject := self.getStateObject(addr)
