--- conflicted
+++ resolved
@@ -60,11 +60,7 @@
 	//unMortgageNet
 	unMortgageNet //3
 
-<<<<<<< HEAD
 	totalAddress string = "0x1000000000000000000000000000000000000000"
-=======
-	totalAddress string = "0x568380b8d7d8f7753f9cb2c44743cd1b65aeb772"
->>>>>>> b23e413d
 )
 
 //Resource by zc
