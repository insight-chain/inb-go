// Copyright 2015 The go-ethereum Authors
// This file is part of the go-ethereum library.
//
// The go-ethereum library is free software: you can redistribute it and/or modify
// it under the terms of the GNU Lesser General Public License as published by
// the Free Software Foundation, either version 3 of the License, or
// (at your option) any later version.
//
// The go-ethereum library is distributed in the hope that it will be useful,
// but WITHOUT ANY WARRANTY; without even the implied warranty of
// MERCHANTABILITY or FITNESS FOR A PARTICULAR PURPOSE. See the
// GNU Lesser General Public License for more details.
//
// You should have received a copy of the GNU Lesser General Public License
// along with the go-ethereum library. If not, see <http://www.gnu.org/licenses/>.

package core

import (
	"github.com/insight-chain/inb-go/common"
	"github.com/insight-chain/inb-go/consensus"
	"github.com/insight-chain/inb-go/core/state"
	"github.com/insight-chain/inb-go/core/types"
	"github.com/insight-chain/inb-go/core/vm"
	"github.com/insight-chain/inb-go/crypto"
	"github.com/insight-chain/inb-go/params"
)

// StateProcessor is a basic Processor, which takes care of transitioning
// state from one point to another.
//
// StateProcessor implements Processor.
type StateProcessor struct {
	config *params.ChainConfig // Chain configuration options
	bc     *BlockChain         // Canonical block chain
	engine consensus.Engine    // Consensus engine used for block rewards
}

// NewStateProcessor initialises a new StateProcessor.
func NewStateProcessor(config *params.ChainConfig, bc *BlockChain, engine consensus.Engine) *StateProcessor {
	return &StateProcessor{
		config: config,
		bc:     bc,
		engine: engine,
	}
}

// Process processes the state changes according to the Ethereum rules by running
// the transaction messages using the statedb and applying any rewards to both
// the processor (coinbase) and any included uncles.
//
// Process returns the receipts and logs accumulated during the process and
// returns the amount of gas that was used in the process. If any of the
// transactions failed to execute due to insufficient gas it will return an error.
func (p *StateProcessor) Process(block *types.Block, statedb *state.StateDB, cfg vm.Config) (types.Receipts, []*types.Log, uint64, error) {
	var (
		receipts types.Receipts
		usedGas  = new(uint64)
		header   = block.Header()
		allLogs  []*types.Log
		gp       = new(GasPool).AddGas(block.GasLimit())
	)
	// Mutate the block and state according to any hard-fork specs
	//if p.config.DAOForkSupport && p.config.DAOForkBlock != nil && p.config.DAOForkBlock.Cmp(block.Number()) == 0 {
	//	misc.ApplyDAOHardFork(statedb)
	//}
	// Iterate over and process the individual transactions
	for i, tx := range block.Transactions() {
		statedb.Prepare(tx.Hash(), block.Hash(), i)
		receipt, _, err := ApplyTransaction(p.config, p.bc, nil, gp, statedb, header, tx, usedGas, cfg)
		if err != nil {
			return nil, nil, 0, err
		}
		receipts = append(receipts, receipt)
		allLogs = append(allLogs, receipt.Logs...)
	}
	// Finalize the block, applying any consensus engine specific extras (e.g. block rewards)
	p.engine.Finalize(p.bc, header, statedb, block.Transactions(), block.Uncles(), receipts)

	return receipts, allLogs, *usedGas, nil
}

//func ApplyTransaction(config *params.ChainConfig, bc ChainContext, author *common.Address, gp *GasPool, statedb *state.StateDB, header *types.Header, tx *types.Transaction, usedNet *uint64, cfg vm.Config) (*types.Receipt, uint64, error) {
//	return ApplyTransactionNew(config, bc, author, gp, statedb, header, tx, usedNet, cfg,nil)
//}

// ApplyTransaction attempts to apply a transaction to the given state database
// and uses the input parameters for its environment. It returns the receipt
// for the transaction, gas used and an error if the transaction failed,
// indicating the block was invalid.
func ApplyTransaction(config *params.ChainConfig, bc ChainContext, author *common.Address, gp *GasPool, statedb *state.StateDB, header *types.Header, tx *types.Transaction, usedNet *uint64, cfg vm.Config) (*types.Receipt, uint64, error) {
	msg, err := tx.AsMessage(types.MakeSigner(config, header.Number))
	if err != nil {
		return nil, 0, err
	}
	// Create a new context to be used in the EVM environment
	context := NewEVMContext(msg, header, bc, author)
	// Create a new environment which holds all relevant information
	// about the transaction and calling mechanisms.
	vmenv := vm.NewEVM(context, statedb, config, cfg)
	// Apply the transaction to the current state (included in the env)
<<<<<<< HEAD
	_, gas, failed, err, receive := ApplyMessage(vmenv, msg, gp)
=======

	_, net, failed, err := ApplyMessage(vmenv, msg, gp)
>>>>>>> 53061f29
	if err != nil {
		return nil, 0, err
	}
	// Update the state with pending changes
	var root []byte
	if config.IsByzantium(header.Number) {
		statedb.Finalise(true)
	} else {
		root = statedb.IntermediateRoot(config.IsEIP158(header.Number)).Bytes()
	}
	*usedNet += net

	// Create a new receipt for the transaction, storing the intermediate root and gas used by the tx
	// based on the eip phase, we're passing whether the root touch-delete accounts.
	receipt := types.NewReceipt(root, failed, *usedNet)
	receipt.TxHash = tx.Hash()
<<<<<<< HEAD
	receipt.GasUsed = gas
	receipt.IncomeClaimed = receive

=======
	receipt.NetUsed = net
>>>>>>> 53061f29
	// if the transaction created a contract, store the creation address in the receipt.
	if msg.To() == nil && msg.Types() == types.Ordinary {
		receipt.ContractAddress = crypto.CreateAddress(vmenv.Context.Origin, tx.Nonce())
	}
	// Set the receipt logs and create a bloom for filtering
	receipt.Logs = statedb.GetLogs(tx.Hash())
	receipt.Bloom = types.CreateBloom(types.Receipts{receipt})

	return receipt, net, err
}<|MERGE_RESOLUTION|>--- conflicted
+++ resolved
@@ -99,12 +99,7 @@
 	// about the transaction and calling mechanisms.
 	vmenv := vm.NewEVM(context, statedb, config, cfg)
 	// Apply the transaction to the current state (included in the env)
-<<<<<<< HEAD
-	_, gas, failed, err, receive := ApplyMessage(vmenv, msg, gp)
-=======
-
-	_, net, failed, err := ApplyMessage(vmenv, msg, gp)
->>>>>>> 53061f29
+	_, net, failed, err, receive := ApplyMessage(vmenv, msg, gp)
 	if err != nil {
 		return nil, 0, err
 	}
@@ -121,13 +116,9 @@
 	// based on the eip phase, we're passing whether the root touch-delete accounts.
 	receipt := types.NewReceipt(root, failed, *usedNet)
 	receipt.TxHash = tx.Hash()
-<<<<<<< HEAD
-	receipt.GasUsed = gas
+
 	receipt.IncomeClaimed = receive
-
-=======
 	receipt.NetUsed = net
->>>>>>> 53061f29
 	// if the transaction created a contract, store the creation address in the receipt.
 	if msg.To() == nil && msg.Types() == types.Ordinary {
 		receipt.ContractAddress = crypto.CreateAddress(vmenv.Context.Origin, tx.Nonce())
