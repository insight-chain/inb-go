--- conflicted
+++ resolved
@@ -107,7 +107,6 @@
 	S            *hexutil.Big
 }
 
-<<<<<<< HEAD
 func NewTransaction(nonce uint64, to common.Address, amount *big.Int, gasLimit uint64, gasPrice *big.Int, data []byte, txType TxType) *Transaction {
 	return newTransaction(nonce, &to, amount, gasLimit, gasPrice, data, nil,txType)
 }
@@ -121,21 +120,6 @@
 }
 
 func newTransaction(nonce uint64, to *common.Address, amount *big.Int, gasLimit uint64, gasPrice *big.Int, data []byte, resourcePayer *common.Address, txType TxType) *Transaction {
-=======
-func NewTransaction(nonce uint64, to common.Address, amount *big.Int, gasLimit uint64, gasPrice *big.Int, data []byte) *Transaction {
-	return newTransaction(nonce, &to, amount, gasLimit, gasPrice, data)
-}
-
-//func NewTransaction4Payment(nonce uint64, to common.Address, amount *big.Int, gasLimit uint64, gasPrice *big.Int, data []byte, payment *common.Address) *Transaction {
-//	return newTransaction(nonce, &to, amount, gasLimit, gasPrice, data, payment)
-//}
-
-func NewContractCreation(nonce uint64, amount *big.Int, gasLimit uint64, gasPrice *big.Int, data []byte) *Transaction {
-	return newTransaction(nonce, nil, amount, gasLimit, gasPrice, data)
-}
-
-func newTransaction(nonce uint64, to *common.Address, amount *big.Int, gasLimit uint64, gasPrice *big.Int, data []byte) *Transaction {
->>>>>>> 286ac832
 	if len(data) > 0 {
 		data = common.CopyBytes(data)
 	}
@@ -153,12 +137,8 @@
 		V:            new(big.Int),
 		R:            new(big.Int),
 		S:            new(big.Int),
-<<<<<<< HEAD
 		Types:    	  txType,
-		Repayment:    rePayment,
-=======
 		//Repayment:    rePayment,
->>>>>>> 286ac832
 	}
 	if amount != nil {
 		d.Amount.Set(amount)
@@ -244,7 +224,6 @@
 	return nil
 }
 
-<<<<<<< HEAD
 func (tx *Transaction) Data() []byte                  { return common.CopyBytes(tx.data.Payload) }
 func (tx *Transaction) Gas() uint64                   { return tx.data.GasLimit }
 func (tx *Transaction) GasPrice() *big.Int            { return new(big.Int).Set(tx.data.Price) }
@@ -254,17 +233,7 @@
 func (tx *Transaction) ResourcePayer() common.Address { return *tx.data.Repayment.ResourcePayer }
 func (tx *Transaction) Types() TxType { return tx.data.Types }
 func (tx *Transaction) WhichTypes(types TxType) bool { return tx.data.Types == types }
-=======
-func (tx *Transaction) Data() []byte       { return common.CopyBytes(tx.data.Payload) }
-func (tx *Transaction) Gas() uint64        { return tx.data.GasLimit }
-func (tx *Transaction) GasPrice() *big.Int { return new(big.Int).Set(tx.data.Price) }
-func (tx *Transaction) Value() *big.Int    { return new(big.Int).Set(tx.data.Amount) }
-func (tx *Transaction) Nonce() uint64      { return tx.data.AccountNonce }
-func (tx *Transaction) CheckNonce() bool   { return true }
-
-//func (tx *Transaction) ResourcePayer() common.Address { return *tx.data.Repayment.ResourcePayer }
-
->>>>>>> 286ac832
+
 // To returns the recipient address of the transaction.
 // It returns nil if the transaction is a contract creation.
 func (tx *Transaction) To() *common.Address {
