--- conflicted
+++ resolved
@@ -49,12 +49,10 @@
 	Receive
 	ReceiveLockedAward
 	ReceiveVoteAward
-<<<<<<< HEAD
 	UpdateNodeInformation
 	SpecilaTx
-=======
 	Repayment
->>>>>>> 53061f29
+
 )
 
 type Transaction struct {
@@ -561,21 +559,8 @@
 	}
 }
 
-<<<<<<< HEAD
-func (m Message) From() common.Address          { return m.from }
-func (m Message) To() *common.Address           { return m.to }
-func (m Message) GasPrice() *big.Int            { return m.gasPrice }
-func (m Message) Value() *big.Int               { return m.amount }
-func (m Message) Gas() uint64                   { return m.gasLimit }
-func (m Message) Nonce() uint64                 { return m.nonce }
-func (m Message) Data() []byte                  { return m.data }
-func (m Message) CheckNonce() bool              { return m.checkNonce }
-func (m Message) Types() TxType                 { return m.types }
-func (m Message) Receive() *big.Int             { return m.receive }
-=======
 func (m Message) From() common.Address { return m.from }
 func (m Message) To() *common.Address  { return m.to }
-
 //func (m Message) GasPrice() *big.Int   { return m.gasPrice }
 func (m Message) Value() *big.Int  { return m.amount }
 func (m Message) Gas() uint64      { return m.net }
@@ -583,8 +568,7 @@
 func (m Message) Data() []byte     { return m.data }
 func (m Message) CheckNonce() bool { return m.checkNonce }
 func (m Message) Types() TxType    { return m.types }
-
->>>>>>> 53061f29
+func (m Message) Receive() *big.Int             { return m.receive }
 func (m Message) WhichTypes(txType TxType) bool { return m.types == txType }
 
 //achilles repayment add apis
