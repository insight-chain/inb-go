// Copyright 2019 The inb-go Authors
// This file is part of the inb-go library.
//
// The inb-go library is free software: you can redistribute it and/or modify
// it under the terms of the GNU Lesser General Public License as published by
// the Free Software Foundation, either version 3 of the License, or
// (at your option) any later version.
//
// The inb-go library is distributed in the hope that it will be useful,
// but WITHOUT ANY WARRANTY; without even the implied warranty of
// MERCHANTABILITY or FITNESS FOR A PARTICULAR PURPOSE. See the
// GNU Lesser General Public License for more details.
//
// You should have received a copy of the GNU Lesser General Public License
// along with the inb-go library. If not, see <http://www.gnu.org/licenses/>.

package types

import (
	"fmt"
	"github.com/insight-chain/inb-go/common"
	"github.com/insight-chain/inb-go/crypto/sha3"
	"github.com/insight-chain/inb-go/ethdb"
	"github.com/insight-chain/inb-go/rlp"
	"github.com/insight-chain/inb-go/trie"
	"math/big"
)

type VdposContext struct {
	voteTrie  *trie.Trie
	tallyTrie *trie.Trie

	db     ethdb.Database
	triedb *trie.Database
}

type Tally struct {
	Address  common.Address
	Stake    *big.Int
	NodeInfo common.EnodesInfo //2019.9.4 inb by ghy
}

type Votes struct {
	Voter     common.Address
	Candidate []common.Address
	Stake     *big.Int
}

//type NodeInfo struct {
//	Address common.Address `json:"address"`
//	Id      string         `json:"id"`
//	Ip      string         `json:"ip"`
//	Port    string         `json:"port"`
//	//inb by ghy begin
//	Name    string `json:"name"`
//	Nation  string `json:"nation"`
//	City    string `json:"city"`
//	Image   string `json:"image"`
//	Website string `json:"website"`
//	Email   string `json:"email"`
//	Data    string `json:"data"`
//	Vote    uint64 `json:"vote"`
//	//inb by ghy end
//}

var (
	votePrefix  = []byte("vote-")
	tallyPrefix = []byte("tally-")
)

func NewVoteTrie(root common.Hash, triedb *trie.Database) (*trie.Trie, error) {
	return trie.NewTrieWithPrefix(root, votePrefix, triedb)
}

func NewTallyTrie(root common.Hash, triedb *trie.Database) (*trie.Trie, error) {
	return trie.NewTrieWithPrefix(root, tallyPrefix, triedb)
}

func NewVdposContext(db ethdb.Database) (*VdposContext, error) {
	triedb := trie.NewDatabase(db)
	voteTrie, err := NewVoteTrie(common.Hash{}, triedb)
	if err != nil {
		return nil, err
	}
	tallyTrie, err := NewTallyTrie(common.Hash{}, triedb)
	if err != nil {
		return nil, err
	}
	return &VdposContext{
		voteTrie:  voteTrie,
		tallyTrie: tallyTrie,
		db:        db,
		triedb:    triedb,
	}, nil
}

func NewVdposContextFromProto(db ethdb.Database, ctxProto *VdposContextProto) (*VdposContext, error) {
	triedb := trie.NewDatabase(db)
	voteTrie, err := NewVoteTrie(ctxProto.VoteHash, triedb)
	if err != nil {
		return nil, err
	}
	tallyTrie, err := NewTallyTrie(ctxProto.TallyHash, triedb)
	if err != nil {
		return nil, err
	}
	return &VdposContext{
		voteTrie:  voteTrie,
		tallyTrie: tallyTrie,
		db:        db,
		triedb:    triedb,
	}, nil
}

func (vc *VdposContext) Copy() *VdposContext {
	voteTrie := *vc.voteTrie
	tallyTrie := *vc.tallyTrie
	return &VdposContext{
		voteTrie:  &voteTrie,
		tallyTrie: &tallyTrie,
	}
}

func (vc *VdposContext) Root() (h common.Hash) {
	hw := sha3.NewKeccak256()
	rlp.Encode(hw, vc.voteTrie.Hash())
	rlp.Encode(hw, vc.tallyTrie.Hash())
	hw.Sum(h[:0])
	return h
}

func (vc *VdposContext) Snapshot() *VdposContext {
	return vc.Copy()
}

func (vc *VdposContext) RevertToSnapShot(snapshot *VdposContext) {
	vc.voteTrie = snapshot.voteTrie
	vc.tallyTrie = snapshot.tallyTrie
}

func (vc *VdposContext) FromProto(dcp *VdposContextProto) error {
	var err error
	vc.voteTrie, err = NewVoteTrie(dcp.VoteHash, vc.triedb)
	if err != nil {
		return err
	}
	vc.tallyTrie, err = NewTallyTrie(dcp.TallyHash, vc.triedb)
	return err
}

type VdposContextProto struct {
	VoteHash  common.Hash `json:"voteRoot"         gencodec:"required"`
	TallyHash common.Hash `json:"tallyRoot"        gencodec:"required"`
}

func (vc *VdposContext) ToProto() *VdposContextProto {
	return &VdposContextProto{
		VoteHash:  vc.voteTrie.Hash(),
		TallyHash: vc.tallyTrie.Hash(),
	}
}

func (p *VdposContextProto) Root() (h common.Hash) {
	hw := sha3.NewKeccak256()
	rlp.Encode(hw, p.VoteHash)
	rlp.Encode(hw, p.TallyHash)
	hw.Sum(h[:0])
	return h
}

func (vc *VdposContext) Commit() (*VdposContextProto, error) {
	voteRoot, err := vc.voteTrie.Commit(nil)
	if err != nil {
		return nil, err
	}
	err = vc.triedb.Commit(voteRoot, false)
	if err != nil {
		return nil, err
	}

	tallyRoot, err := vc.tallyTrie.Commit(nil)
	if err != nil {
		return nil, err
	}
	err = vc.triedb.Commit(tallyRoot, false)
	if err != nil {
		return nil, err
	}

	return &VdposContextProto{
		VoteHash:  voteRoot,
		TallyHash: tallyRoot,
	}, nil
}

func (vc *VdposContext) VoteTrie() *trie.Trie      { return vc.voteTrie }
func (vc *VdposContext) TallyTrie() *trie.Trie     { return vc.tallyTrie }
func (vc *VdposContext) GetDB() ethdb.Database     { return vc.db }
func (vc *VdposContext) SetDB(db ethdb.Database)   { vc.db = db }
func (vc *VdposContext) SetVote(vote *trie.Trie)   { vc.voteTrie = vote }
func (vc *VdposContext) SetTally(tally *trie.Trie) { vc.tallyTrie = tally }

//func (vc *VdposContext) GetTallys() (*Tally, error) {
//	tally := new(Tally)
//	key := []byte("tally")
//	tallyRLP := vc.tallyTrie.Get(key)
//	if err := rlp.DecodeBytes(tallyRLP, tally); err != nil {
//		return nil, fmt.Errorf("failed to decode tally: %s", err)
//	}
//	return tally, nil
//}

func (vc *VdposContext) UpdateTallys(tally *Tally) error {
	addr := tally.Address
	tallyRLP, err := rlp.EncodeToBytes(tally)
	if err != nil {
		return fmt.Errorf("failed to encode tally to rlp bytes: %s", err)
	}
	vc.tallyTrie.Update(addr[:], tallyRLP)
	return nil
}

func (vc *VdposContext) UpdateVotes(vote *Votes) error {
	addr := vote.Voter
	voteRLP, err := rlp.EncodeToBytes(vote)
	if err != nil {
		return fmt.Errorf("failed to encode tally to rlp bytes: %s", err)
	}
	vc.voteTrie.Update(addr[:], voteRLP)
	return nil
}

func (vc *VdposContext) UpdateTallysByVotes(vote *Votes) error {
	voteAddr := vote.Voter
	voteRLP := vc.voteTrie.Get(voteAddr[:])
	if voteRLP != nil {
		oldVote := new(Votes)
		if err := rlp.DecodeBytes(voteRLP, oldVote); err != nil {
			return fmt.Errorf("failed to decode votes: %s", err)
		}
		for _, candidate := range oldVote.Candidate {
			oldTallyRLP := vc.tallyTrie.Get(candidate[:])
			if oldTallyRLP != nil {
				tally := new(Tally)
				if err := rlp.DecodeBytes(oldTallyRLP, tally); err != nil {
					return fmt.Errorf("failed to decode tally: %s", err)
				}
				if tally.Stake.Cmp(vote.Stake) == -1 {
					tally.Stake = big.NewInt(0)
				} else {
					tally.Stake = tally.Stake.Sub(tally.Stake, vote.Stake)
				}
				newTallyRLP, err := rlp.EncodeToBytes(tally)
				if err != nil {
					return fmt.Errorf("failed to encode tally to rlp bytes: %s", err)
				}
				vc.tallyTrie.Update(candidate[:], newTallyRLP)
			}
		}
	}
	for _, candidate := range vote.Candidate {
		oldTallyRLP := vc.tallyTrie.Get(candidate[:])
		tally := new(Tally)
		if oldTallyRLP != nil {
			if err := rlp.DecodeBytes(oldTallyRLP, tally); err != nil {
				return fmt.Errorf("failed to decode tally: %s", err)
			}
			tally.Stake = tally.Stake.Add(tally.Stake, vote.Stake)
		} else {
			tally = &Tally{
				Address: candidate,
				Stake:   vote.Stake,
			}
		}
		newTallyRLP, err := rlp.EncodeToBytes(tally)
		if err != nil {
			return fmt.Errorf("failed to encode tally to rlp bytes: %s", err)
		}
		vc.tallyTrie.Update(candidate[:], newTallyRLP)
	}
	return nil
}

//2019.9.4 inb by ghy begin
func (vc *VdposContext) UpdateTallysByNodeInfo(nodeInfo common.EnodesInfo) error {
	Addr := nodeInfo.Address
	tallyRLP := vc.tallyTrie.Get(Addr[:])
	tally := new(Tally)
	if tallyRLP != nil {
		if err := rlp.DecodeBytes(tallyRLP, tally); err != nil {
			return fmt.Errorf("failed to decode tally: %s", err)
		}
		tally.NodeInfo = nodeInfo

	} else {
		tally.Address = Addr
		tally.NodeInfo = nodeInfo

	}
	newTallyRLP, err := rlp.EncodeToBytes(tally)

	if err != nil {
		return fmt.Errorf("failed to encode tally to rlp bytes: %s", err)
	}

	vc.tallyTrie.Update(Addr[:], newTallyRLP)

	return nil
}

<<<<<<< HEAD
func (vc *VdposContext) UpdateTallysAndVotesByMPV(voter common.Address, stake *big.Int) error {
	voteRLP := vc.voteTrie.Get(voter[:])
	if voteRLP != nil {
		oldVote := new(Votes)
		if err := rlp.DecodeBytes(voteRLP, oldVote); err != nil {
			return fmt.Errorf("failed to decode votes: %s", err)
		}
		for _, candidate := range oldVote.Candidate {
			oldTallyRLP := vc.tallyTrie.Get(candidate[:])
			if oldTallyRLP != nil {
				tally := new(Tally)
				if err := rlp.DecodeBytes(oldTallyRLP, tally); err != nil {
					return fmt.Errorf("failed to decode tally: %s", err)
				}
				if tally.Stake.Cmp(oldVote.Stake) == -1 {
					tally.Stake = big.NewInt(0)
				} else {
					tally.Stake = tally.Stake.Sub(tally.Stake, oldVote.Stake)
				}
				tally.Stake = tally.Stake.Add(tally.Stake, stake)
				newTallyRLP, err := rlp.EncodeToBytes(tally)
				if err != nil {
					return fmt.Errorf("failed to encode tally to rlp bytes: %s", err)
				}
				vc.tallyTrie.Update(candidate[:], newTallyRLP)
			}
		}
		newVote := &Votes{
			Voter:     voter,
			Candidate: oldVote.Candidate,
			Stake:     stake,
		}
		err := vc.UpdateVotes(newVote)
		if err != nil {
			return fmt.Errorf("failed to update votes %s", err)
		}
	}
	return nil
}
=======
//2019.9.4 inb by ghy end
>>>>>>> 4cb1dbc2
<|MERGE_RESOLUTION|>--- conflicted
+++ resolved
@@ -307,8 +307,8 @@
 
 	return nil
 }
-
-<<<<<<< HEAD
+//2019.9.4 inb by ghy end
+
 func (vc *VdposContext) UpdateTallysAndVotesByMPV(voter common.Address, stake *big.Int) error {
 	voteRLP := vc.voteTrie.Get(voter[:])
 	if voteRLP != nil {
@@ -347,7 +347,4 @@
 		}
 	}
 	return nil
-}
-=======
-//2019.9.4 inb by ghy end
->>>>>>> 4cb1dbc2
+}