// Copyright 2019 The inb-go Authors
// This file is part of the inb-go library.
//
// The inb-go library is free software: you can redistribute it and/or modify
// it under the terms of the GNU Lesser General Public License as published by
// the Free Software Foundation, either version 3 of the License, or
// (at your option) any later version.
//
// The inb-go library is distributed in the hope that it will be useful,
// but WITHOUT ANY WARRANTY; without even the implied warranty of
// MERCHANTABILITY or FITNESS FOR A PARTICULAR PURPOSE. See the
// GNU Lesser General Public License for more details.
//
// You should have received a copy of the GNU Lesser General Public License
// along with the inb-go library. If not, see <http://www.gnu.org/licenses/>.

package types

import (
	"fmt"
	"github.com/insight-chain/inb-go/common"
	"github.com/insight-chain/inb-go/crypto/sha3"
	"github.com/insight-chain/inb-go/ethdb"
	"github.com/insight-chain/inb-go/rlp"
	"github.com/insight-chain/inb-go/trie"
	"math/big"
)

type VdposContext struct {
	voteTrie  *trie.Trie
	tallyTrie *trie.Trie

	db     ethdb.Database
	triedb *trie.Database
}

type Tally struct {
	Address  common.Address
	Stake    *big.Int
	NodeInfo common.EnodesInfo //2019.9.4 inb by ghy
}

type Votes struct {
	Voter     common.Address
	Candidate []common.Address
	Stake     *big.Int
}

var (
	votePrefix  = []byte("vote-")
	tallyPrefix = []byte("tally-")
)

func NewVoteTrie(root common.Hash, triedb *trie.Database) (*trie.Trie, error) {
	return trie.NewTrieWithPrefix(root, votePrefix, triedb)
}

func NewTallyTrie(root common.Hash, triedb *trie.Database) (*trie.Trie, error) {
	return trie.NewTrieWithPrefix(root, tallyPrefix, triedb)
}

func NewVdposContext(db ethdb.Database) (*VdposContext, error) {
	triedb := trie.NewDatabase(db)
	voteTrie, err := NewVoteTrie(common.Hash{}, triedb)
	if err != nil {
		return nil, err
	}
	tallyTrie, err := NewTallyTrie(common.Hash{}, triedb)
	if err != nil {
		return nil, err
	}
	return &VdposContext{
		voteTrie:  voteTrie,
		tallyTrie: tallyTrie,
		db:        db,
		triedb:    triedb,
	}, nil
}

func NewVdposContextFromProto(db ethdb.Database, ctxProto *VdposContextProto) (*VdposContext, error) {
	triedb := trie.NewDatabase(db)
	voteTrie, err := NewVoteTrie(ctxProto.VoteHash, triedb)
	if err != nil {
		return nil, err
	}
	tallyTrie, err := NewTallyTrie(ctxProto.TallyHash, triedb)
	if err != nil {
		return nil, err
	}
	return &VdposContext{
		voteTrie:  voteTrie,
		tallyTrie: tallyTrie,
		db:        db,
		triedb:    triedb,
	}, nil
}

func (vc *VdposContext) Copy() *VdposContext {
	voteTrie := *vc.voteTrie
	tallyTrie := *vc.tallyTrie
	return &VdposContext{
		voteTrie:  &voteTrie,
		tallyTrie: &tallyTrie,
	}
}

func (vc *VdposContext) Root() (h common.Hash) {
	hw := sha3.NewKeccak256()
	rlp.Encode(hw, vc.voteTrie.Hash())
	rlp.Encode(hw, vc.tallyTrie.Hash())
	hw.Sum(h[:0])
	return h
}

func (vc *VdposContext) Snapshot() *VdposContext {
	return vc.Copy()
}

func (vc *VdposContext) RevertToSnapShot(snapshot *VdposContext) {
	vc.voteTrie = snapshot.voteTrie
	vc.tallyTrie = snapshot.tallyTrie
}

func (vc *VdposContext) FromProto(dcp *VdposContextProto) error {
	var err error
	vc.voteTrie, err = NewVoteTrie(dcp.VoteHash, vc.triedb)
	if err != nil {
		return err
	}
	vc.tallyTrie, err = NewTallyTrie(dcp.TallyHash, vc.triedb)
	return err
}

type VdposContextProto struct {
	VoteHash  common.Hash `json:"voteRoot"         gencodec:"required"`
	TallyHash common.Hash `json:"tallyRoot"        gencodec:"required"`
}

func (vc *VdposContext) ToProto() *VdposContextProto {
	return &VdposContextProto{
		VoteHash:  vc.voteTrie.Hash(),
		TallyHash: vc.tallyTrie.Hash(),
	}
}

func (p *VdposContextProto) Root() (h common.Hash) {
	hw := sha3.NewKeccak256()
	rlp.Encode(hw, p.VoteHash)
	rlp.Encode(hw, p.TallyHash)
	hw.Sum(h[:0])
	return h
}

func (vc *VdposContext) Commit() (*VdposContextProto, error) {
	voteRoot, err := vc.voteTrie.Commit(nil)
	if err != nil {
		return nil, err
	}
	err = vc.triedb.Commit(voteRoot, false)
	if err != nil {
		return nil, err
	}

	tallyRoot, err := vc.tallyTrie.Commit(nil)
	if err != nil {
		return nil, err
	}
	err = vc.triedb.Commit(tallyRoot, false)
	if err != nil {
		return nil, err
	}

	return &VdposContextProto{
		VoteHash:  voteRoot,
		TallyHash: tallyRoot,
	}, nil
}

func (vc *VdposContext) VoteTrie() *trie.Trie      { return vc.voteTrie }
func (vc *VdposContext) TallyTrie() *trie.Trie     { return vc.tallyTrie }
func (vc *VdposContext) GetDB() ethdb.Database     { return vc.db }
func (vc *VdposContext) SetDB(db ethdb.Database)   { vc.db = db }
func (vc *VdposContext) SetVote(vote *trie.Trie)   { vc.voteTrie = vote }
func (vc *VdposContext) SetTally(tally *trie.Trie) { vc.tallyTrie = tally }

func (vc *VdposContext) UpdateTallys(tally *Tally) error {
	addr := tally.Address
	tallyRLP, err := rlp.EncodeToBytes(tally)
	if err != nil {
		return fmt.Errorf("failed to encode tally to rlp bytes: %s", err)
	}
	vc.tallyTrie.Update(addr[:], tallyRLP)
	return nil
}

func (vc *VdposContext) UpdateVotes(vote *Votes) error {
	addr := vote.Voter
	voteRLP, err := rlp.EncodeToBytes(vote)
	if err != nil {
		return fmt.Errorf("failed to encode tally to rlp bytes: %s", err)
	}
	vc.voteTrie.Update(addr[:], voteRLP)
	return nil
}

func (vc *VdposContext) UpdateTallysByVotes(vote *Votes) error {
	voteAddr := vote.Voter
	voteRLP := vc.voteTrie.Get(voteAddr[:])
	if voteRLP != nil {
		oldVote := new(Votes)
		if err := rlp.DecodeBytes(voteRLP, oldVote); err != nil {
			return fmt.Errorf("failed to decode votes: %s", err)
		}
		for _, candidate := range oldVote.Candidate {
			oldTallyRLP := vc.tallyTrie.Get(candidate[:])
			if oldTallyRLP != nil {
				tally := new(Tally)
				if err := rlp.DecodeBytes(oldTallyRLP, tally); err != nil {
					return fmt.Errorf("failed to decode tally: %s", err)
				}
				if tally.Stake.Cmp(vote.Stake) == -1 {
					tally.Stake = big.NewInt(0)
				} else {
					tally.Stake = tally.Stake.Sub(tally.Stake, vote.Stake)
				}
				newTallyRLP, err := rlp.EncodeToBytes(tally)
				if err != nil {
					return fmt.Errorf("failed to encode tally to rlp bytes: %s", err)
				}
				vc.tallyTrie.Update(candidate[:], newTallyRLP)
			}
		}
	}
	for _, candidate := range vote.Candidate {
		oldTallyRLP := vc.tallyTrie.Get(candidate[:])
		tally := new(Tally)
		if oldTallyRLP != nil {
			if err := rlp.DecodeBytes(oldTallyRLP, tally); err != nil {
				return fmt.Errorf("failed to decode tally: %s", err)
			}
			tally.Stake = tally.Stake.Add(tally.Stake, vote.Stake)
		} else {
			tally = &Tally{
				Address: candidate,
				Stake:   vote.Stake,
			}
		}
		newTallyRLP, err := rlp.EncodeToBytes(tally)
		if err != nil {
			return fmt.Errorf("failed to encode tally to rlp bytes: %s", err)
		}
		vc.tallyTrie.Update(candidate[:], newTallyRLP)
	}
	return nil
}

//2019.9.4 inb by ghy begin
func (vc *VdposContext) UpdateTallysByNodeInfo(nodeInfo common.EnodesInfo) error {
	Addr := nodeInfo.Address
	tallyRLP := vc.tallyTrie.Get(Addr[:])
	tally := new(Tally)
	if tallyRLP != nil {
		if err := rlp.DecodeBytes(tallyRLP, tally); err != nil {
			return fmt.Errorf("failed to decode tally: %s", err)
		}
		tally.NodeInfo = nodeInfo

	} else {
		tally.Address = Addr
		tally.NodeInfo = nodeInfo

	}
	newTallyRLP, err := rlp.EncodeToBytes(tally)

	if err != nil {
		return fmt.Errorf("failed to encode tally to rlp bytes: %s", err)
	}

	vc.tallyTrie.Update(Addr[:], newTallyRLP)

	return nil
}

<<<<<<< HEAD
=======

>>>>>>> 30ab51c6
//2019.9.4 inb by ghy end

func (vc *VdposContext) UpdateTallysAndVotesByMPV(voter common.Address, stake *big.Int) error {
	voteRLP := vc.voteTrie.Get(voter[:])
	if voteRLP != nil {
		oldVote := new(Votes)
		if err := rlp.DecodeBytes(voteRLP, oldVote); err != nil {
			return fmt.Errorf("failed to decode votes: %s", err)
		}
		for _, candidate := range oldVote.Candidate {
			oldTallyRLP := vc.tallyTrie.Get(candidate[:])
			if oldTallyRLP != nil {
				tally := new(Tally)
				if err := rlp.DecodeBytes(oldTallyRLP, tally); err != nil {
					return fmt.Errorf("failed to decode tally: %s", err)
				}
				if tally.Stake.Cmp(oldVote.Stake) == -1 {
					tally.Stake = big.NewInt(0)
				} else {
					tally.Stake = tally.Stake.Sub(tally.Stake, oldVote.Stake)
				}
				tally.Stake = tally.Stake.Add(tally.Stake, stake)
				newTallyRLP, err := rlp.EncodeToBytes(tally)
				if err != nil {
					return fmt.Errorf("failed to encode tally to rlp bytes: %s", err)
				}
				vc.tallyTrie.Update(candidate[:], newTallyRLP)
			}
		}
		newVote := &Votes{
			Voter:     voter,
			Candidate: oldVote.Candidate,
			Stake:     stake,
		}
		err := vc.UpdateVotes(newVote)
		if err != nil {
			return fmt.Errorf("failed to update votes %s", err)
		}
	}
	return nil
<<<<<<< HEAD
}
=======
}
>>>>>>> 30ab51c6
<|MERGE_RESOLUTION|>--- conflicted
+++ resolved
@@ -281,10 +281,7 @@
 	return nil
 }
 
-<<<<<<< HEAD
-=======
-
->>>>>>> 30ab51c6
+
 //2019.9.4 inb by ghy end
 
 func (vc *VdposContext) UpdateTallysAndVotesByMPV(voter common.Address, stake *big.Int) error {
@@ -325,8 +322,4 @@
 		}
 	}
 	return nil
-<<<<<<< HEAD
-}
-=======
-}
->>>>>>> 30ab51c6
+}
