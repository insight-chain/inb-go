// Copyright 2019 The inb-go Authors
// This file is part of the inb-go library.
//
// The inb-go library is free software: you can redistribute it and/or modify
// it under the terms of the GNU Lesser General Public License as published by
// the Free Software Foundation, either version 3 of the License, or
// (at your option) any later version.
//
// The inb-go library is distributed in the hope that it will be useful,
// but WITHOUT ANY WARRANTY; without even the implied warranty of
// MERCHANTABILITY or FITNESS FOR A PARTICULAR PURPOSE. See the
// GNU Lesser General Public License for more details.
//
// You should have received a copy of the GNU Lesser General Public License
// along with the inb-go library. If not, see <http://www.gnu.org/licenses/>.

package types

import (
	"fmt"
	"github.com/insight-chain/inb-go/common"
	"github.com/insight-chain/inb-go/crypto/sha3"
	"github.com/insight-chain/inb-go/ethdb"
	"github.com/insight-chain/inb-go/rlp"
	"github.com/insight-chain/inb-go/trie"
	"math/big"
)

type VdposContext struct {
	voteTrie  *trie.Trie
	tallyTrie *trie.Trie

	db     ethdb.Database
	triedb *trie.Database
}

type Tally struct {
	Address  common.Address
	Stake    *big.Int
	NodeInfo common.EnodesInfo //2019.9.4 inb by ghy
}

type Votes struct {
	Voter     common.Address
	Candidate []common.Address
	Stake     *big.Int
}

//type NodeInfo struct {
//	Address common.Address `json:"address"`
//	Id      string         `json:"id"`
//	Ip      string         `json:"ip"`
//	Port    string         `json:"port"`
//	//inb by ghy begin
//	Name    string `json:"name"`
//	Nation  string `json:"nation"`
//	City    string `json:"city"`
//	Image   string `json:"image"`
//	Website string `json:"website"`
//	Email   string `json:"email"`
//	Data    string `json:"data"`
//	Vote    uint64 `json:"vote"`
//	//inb by ghy end
//}

var (
	votePrefix  = []byte("vote-")
	tallyPrefix = []byte("tally-")
)

func NewVoteTrie(root common.Hash, triedb *trie.Database) (*trie.Trie, error) {
	return trie.NewTrieWithPrefix(root, votePrefix, triedb)
}

func NewTallyTrie(root common.Hash, triedb *trie.Database) (*trie.Trie, error) {
	return trie.NewTrieWithPrefix(root, tallyPrefix, triedb)
}

func NewVdposContext(db ethdb.Database) (*VdposContext, error) {
	triedb := trie.NewDatabase(db)
	voteTrie, err := NewVoteTrie(common.Hash{}, triedb)
	if err != nil {
		return nil, err
	}
	tallyTrie, err := NewTallyTrie(common.Hash{}, triedb)
	if err != nil {
		return nil, err
	}
	return &VdposContext{
		voteTrie:  voteTrie,
		tallyTrie: tallyTrie,
		db:        db,
		triedb:    triedb,
	}, nil
}

func NewVdposContextFromProto(db ethdb.Database, ctxProto *VdposContextProto) (*VdposContext, error) {
	triedb := trie.NewDatabase(db)
	voteTrie, err := NewVoteTrie(ctxProto.VoteHash, triedb)
	if err != nil {
		return nil, err
	}
	tallyTrie, err := NewTallyTrie(ctxProto.TallyHash, triedb)
	if err != nil {
		return nil, err
	}
	return &VdposContext{
		voteTrie:  voteTrie,
		tallyTrie: tallyTrie,
		db:        db,
		triedb:    triedb,
	}, nil
}

func (vc *VdposContext) Copy() *VdposContext {
	voteTrie := *vc.voteTrie
	tallyTrie := *vc.tallyTrie
	return &VdposContext{
		voteTrie:  &voteTrie,
		tallyTrie: &tallyTrie,
	}
}

func (vc *VdposContext) Root() (h common.Hash) {
	hw := sha3.NewKeccak256()
	rlp.Encode(hw, vc.voteTrie.Hash())
	rlp.Encode(hw, vc.tallyTrie.Hash())
	hw.Sum(h[:0])
	return h
}

func (vc *VdposContext) Snapshot() *VdposContext {
	return vc.Copy()
}

func (vc *VdposContext) RevertToSnapShot(snapshot *VdposContext) {
	vc.voteTrie = snapshot.voteTrie
	vc.tallyTrie = snapshot.tallyTrie
}

func (vc *VdposContext) FromProto(dcp *VdposContextProto) error {
	var err error
	vc.voteTrie, err = NewVoteTrie(dcp.VoteHash, vc.triedb)
	if err != nil {
		return err
	}
	vc.tallyTrie, err = NewTallyTrie(dcp.TallyHash, vc.triedb)
	return err
}

type VdposContextProto struct {
	VoteHash  common.Hash `json:"voteRoot"         gencodec:"required"`
	TallyHash common.Hash `json:"tallyRoot"        gencodec:"required"`
}

func (vc *VdposContext) ToProto() *VdposContextProto {
	return &VdposContextProto{
		VoteHash:  vc.voteTrie.Hash(),
		TallyHash: vc.tallyTrie.Hash(),
	}
}

func (p *VdposContextProto) Root() (h common.Hash) {
	hw := sha3.NewKeccak256()
	rlp.Encode(hw, p.VoteHash)
	rlp.Encode(hw, p.TallyHash)
	hw.Sum(h[:0])
	return h
}

func (vc *VdposContext) Commit() (*VdposContextProto, error) {
	voteRoot, err := vc.voteTrie.Commit(nil)
	if err != nil {
		return nil, err
	}
	err = vc.triedb.Commit(voteRoot, false)
	if err != nil {
		return nil, err
	}

	tallyRoot, err := vc.tallyTrie.Commit(nil)
	if err != nil {
		return nil, err
	}
	err = vc.triedb.Commit(tallyRoot, false)
	if err != nil {
		return nil, err
	}

	return &VdposContextProto{
		VoteHash:  voteRoot,
		TallyHash: tallyRoot,
	}, nil
}

func (vc *VdposContext) VoteTrie() *trie.Trie      { return vc.voteTrie }
func (vc *VdposContext) TallyTrie() *trie.Trie     { return vc.tallyTrie }
func (vc *VdposContext) GetDB() ethdb.Database     { return vc.db }
func (vc *VdposContext) SetDB(db ethdb.Database)   { vc.db = db }
func (vc *VdposContext) SetVote(vote *trie.Trie)   { vc.voteTrie = vote }
func (vc *VdposContext) SetTally(tally *trie.Trie) { vc.tallyTrie = tally }

func (vc *VdposContext) UpdateTallys(tally *Tally) error {
	addr := tally.Address
	tallyRLP, err := rlp.EncodeToBytes(tally)
	if err != nil {
		return fmt.Errorf("failed to encode tally to rlp bytes: %s", err)
	}
	vc.tallyTrie.Update(addr[:], tallyRLP)
	return nil
}

func (vc *VdposContext) UpdateVotes(vote *Votes) error {
	addr := vote.Voter
	voteRLP, err := rlp.EncodeToBytes(vote)
	if err != nil {
		return fmt.Errorf("failed to encode tally to rlp bytes: %s", err)
	}
	vc.voteTrie.Update(addr[:], voteRLP)
	return nil
}

func (vc *VdposContext) UpdateTallysByVotes(vote *Votes) error {
	voteAddr := vote.Voter
	voteRLP := vc.voteTrie.Get(voteAddr[:])
	if voteRLP != nil {
		oldVote := new(Votes)
		if err := rlp.DecodeBytes(voteRLP, oldVote); err != nil {
			return fmt.Errorf("failed to decode votes: %s", err)
		}
		for _, candidate := range oldVote.Candidate {
			oldTallyRLP := vc.tallyTrie.Get(candidate[:])
			if oldTallyRLP != nil {
				tally := new(Tally)
				if err := rlp.DecodeBytes(oldTallyRLP, tally); err != nil {
					return fmt.Errorf("failed to decode tally: %s", err)
				}
				if tally.Stake.Cmp(vote.Stake) == -1 {
					tally.Stake = big.NewInt(0)
				} else {
					tally.Stake = tally.Stake.Sub(tally.Stake, vote.Stake)
				}
				newTallyRLP, err := rlp.EncodeToBytes(tally)
				if err != nil {
					return fmt.Errorf("failed to encode tally to rlp bytes: %s", err)
				}
				vc.tallyTrie.Update(candidate[:], newTallyRLP)
			}
		}
	}
	for _, candidate := range vote.Candidate {
		oldTallyRLP := vc.tallyTrie.Get(candidate[:])
		tally := new(Tally)
		if oldTallyRLP != nil {
			if err := rlp.DecodeBytes(oldTallyRLP, tally); err != nil {
				return fmt.Errorf("failed to decode tally: %s", err)
			}
			tally.Stake = tally.Stake.Add(tally.Stake, vote.Stake)
		} else {
			tally = &Tally{
				Address: candidate,
				Stake:   vote.Stake,
			}
		}
		newTallyRLP, err := rlp.EncodeToBytes(tally)
		if err != nil {
			return fmt.Errorf("failed to encode tally to rlp bytes: %s", err)
		}
		vc.tallyTrie.Update(candidate[:], newTallyRLP)
	}
	return nil
}

//2019.9.4 inb by ghy begin
func (vc *VdposContext) UpdateTallysByNodeInfo(nodeInfo common.EnodesInfo) error {
	Addr := nodeInfo.Address
	tallyRLP := vc.tallyTrie.Get(Addr[:])
	tally := new(Tally)
	if tallyRLP != nil {
		if err := rlp.DecodeBytes(tallyRLP, tally); err != nil {
			return fmt.Errorf("failed to decode tally: %s", err)
		}
		tally.NodeInfo = nodeInfo

	} else {
		tally.Address = Addr
		tally.NodeInfo = nodeInfo

	}
	newTallyRLP, err := rlp.EncodeToBytes(tally)

	if err != nil {
		return fmt.Errorf("failed to encode tally to rlp bytes: %s", err)
	}

	vc.tallyTrie.Update(Addr[:], newTallyRLP)

	return nil
}

<<<<<<< HEAD
func (vc *VdposContext) UpdateTallysAndVotesByMPV(voter common.Address, stake *big.Int) error {
	voteRLP := vc.voteTrie.Get(voter[:])
	if voteRLP != nil {
		oldVote := new(Votes)
		if err := rlp.DecodeBytes(voteRLP, oldVote); err != nil {
			return fmt.Errorf("failed to decode votes: %s", err)
		}
		for _, candidate := range oldVote.Candidate {
			oldTallyRLP := vc.tallyTrie.Get(candidate[:])
			if oldTallyRLP != nil {
				tally := new(Tally)
				if err := rlp.DecodeBytes(oldTallyRLP, tally); err != nil {
					return fmt.Errorf("failed to decode tally: %s", err)
				}
				if tally.Stake.Cmp(oldVote.Stake) == -1 {
					tally.Stake = big.NewInt(0)
				} else {
					tally.Stake = tally.Stake.Sub(tally.Stake, oldVote.Stake)
				}
				tally.Stake = tally.Stake.Add(tally.Stake, stake)
				newTallyRLP, err := rlp.EncodeToBytes(tally)
				if err != nil {
					return fmt.Errorf("failed to encode tally to rlp bytes: %s", err)
				}
				vc.tallyTrie.Update(candidate[:], newTallyRLP)
			}
		}
		newVote := &Votes{
			Voter:     voter,
			Candidate: oldVote.Candidate,
			Stake:     stake,
		}
		err := vc.UpdateVotes(newVote)
		if err != nil {
			return fmt.Errorf("failed to update votes %s", err)
		}
	}
	return nil
}
=======
//2019.9.4 inb by ghy end
>>>>>>> e1839325
<|MERGE_RESOLUTION|>--- conflicted
+++ resolved
@@ -297,8 +297,6 @@
 
 	return nil
 }
-
-<<<<<<< HEAD
 func (vc *VdposContext) UpdateTallysAndVotesByMPV(voter common.Address, stake *big.Int) error {
 	voteRLP := vc.voteTrie.Get(voter[:])
 	if voteRLP != nil {
@@ -337,7 +335,4 @@
 		}
 	}
 	return nil
-}
-=======
-//2019.9.4 inb by ghy end
->>>>>>> e1839325
+}