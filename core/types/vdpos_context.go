--- conflicted
+++ resolved
@@ -298,9 +298,9 @@
 	return nil
 }
 
-<<<<<<< HEAD
+
 //2019.9.4 inb by ghy end
-=======
+
 func (vc *VdposContext) UpdateTallysAndVotesByMPV(voter common.Address, stake *big.Int) error {
 	voteRLP := vc.voteTrie.Get(voter[:])
 	if voteRLP != nil {
@@ -340,4 +340,3 @@
 	}
 	return nil
 }
->>>>>>> fae830da
