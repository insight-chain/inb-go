// Copyright 2014 The go-ethereum Authors
// This file is part of the go-ethereum library.
//
// The go-ethereum library is free software: you can redistribute it and/or modify
// it under the terms of the GNU Lesser General Public License as published by
// the Free Software Foundation, either version 3 of the License, or
// (at your option) any later version.
//
// The go-ethereum library is distributed in the hope that it will be useful,
// but WITHOUT ANY WARRANTY; without even the implied warranty of
// MERCHANTABILITY or FITNESS FOR A PARTICULAR PURPOSE. See the
// GNU Lesser General Public License for more details.
//
// You should have received a copy of the GNU Lesser General Public License
// along with the go-ethereum library. If not, see <http://www.gnu.org/licenses/>.

package types

import (
	"bytes"
	"fmt"
	"io"
	"math/big"
	"unsafe"

	"github.com/insight-chain/inb-go/common"
	"github.com/insight-chain/inb-go/common/hexutil"
	"github.com/insight-chain/inb-go/rlp"
)

//go:generate gencodec -type Receipt -field-override receiptMarshaling -out gen_receipt_json.go

var (
	receiptStatusFailedRLP     = []byte{}
	receiptStatusSuccessfulRLP = []byte{0x01}
)

const (
	// ReceiptStatusFailed is the status code of a transaction if execution failed.
	ReceiptStatusFailed = uint64(0)

	// ReceiptStatusSuccessful is the status code of a transaction if execution succeeded.
	ReceiptStatusSuccessful = uint64(1)
)

// Receipt represents the results of a transaction.
type Receipt struct {
	// Consensus fields
	PostState         []byte `json:"root"`
	Status            uint64 `json:"status"`
	CumulativeNetUsed uint64 `json:"cumulativeNetUsed" gencodec:"required"`
	Bloom             Bloom  `json:"logsBloom"         gencodec:"required"`
	Logs              []*Log `json:"logs"              gencodec:"required"`

	// Implementation fields (don't reorder!)
	TxHash          common.Hash    `json:"transactionHash" gencodec:"required"`
	ContractAddress common.Address `json:"contractAddress"`
<<<<<<< HEAD
	GasUsed         uint64         `json:"gasUsed" gencodec:"required"`
	IncomeClaimed   *big.Int         `json:"incomeClaimed" gencodec:"required"`
=======
	NetUsed         uint64         `json:"netUsed" gencodec:"required"`
	IncomeClaimed   uint64         `json:"incomeClaimed" gencodec:"required"`
>>>>>>> 53061f29
}

type receiptMarshaling struct {
	PostState         hexutil.Bytes
	Status            hexutil.Uint64
<<<<<<< HEAD
	CumulativeGasUsed hexutil.Uint64
	GasUsed           hexutil.Uint64
	IncomeClaimed     *big.Int
=======
	CumulativeNetUsed hexutil.Uint64
	NetUsed           hexutil.Uint64
	IncomeClaimed     hexutil.Uint64
>>>>>>> 53061f29
}

// receiptRLP is the consensus encoding of a receipt.
type receiptRLP struct {
	PostStateOrStatus []byte
	CumulativeNetUsed uint64
	Bloom             Bloom
	Logs              []*Log
	IncomeClaimed     *big.Int
}

type receiptStorageRLP struct {
	PostStateOrStatus []byte
	CumulativeNetUsed uint64
	Bloom             Bloom
	TxHash            common.Hash
	ContractAddress   common.Address
	Logs              []*LogForStorage
<<<<<<< HEAD
	GasUsed           uint64
	IncomeClaimed     *big.Int
=======
	NetUsed           uint64
	IncomeClaimed     uint64
>>>>>>> 53061f29
}

// NewReceipt creates a barebone transaction receipt, copying the init fields.
func NewReceipt(root []byte, failed bool, cumulativeNetUsed uint64) *Receipt {
	r := &Receipt{PostState: common.CopyBytes(root), CumulativeNetUsed: cumulativeNetUsed}
	if failed {
		r.Status = ReceiptStatusFailed
	} else {
		r.Status = ReceiptStatusSuccessful
	}
	return r
}

// EncodeRLP implements rlp.Encoder, and flattens the consensus fields of a receipt
// into an RLP stream. If no post state is present, byzantium fork is assumed.
func (r *Receipt) EncodeRLP(w io.Writer) error {
<<<<<<< HEAD
	return rlp.Encode(w, &receiptRLP{r.statusEncoding(),
		r.CumulativeGasUsed, r.Bloom, r.Logs,r.IncomeClaimed})//2019.8.1 inb bu ghy
=======
	return rlp.Encode(w, &receiptRLP{r.statusEncoding(), r.CumulativeNetUsed, r.Bloom, r.Logs})
>>>>>>> 53061f29
}

// DecodeRLP implements rlp.Decoder, and loads the consensus fields of a receipt
// from an RLP stream.
func (r *Receipt) DecodeRLP(s *rlp.Stream) error {
	var dec receiptRLP
	if err := s.Decode(&dec); err != nil {
		return err
	}
	if err := r.setStatus(dec.PostStateOrStatus); err != nil {
		return err
	}
<<<<<<< HEAD
	r.CumulativeGasUsed, r.Bloom, r.Logs,r.IncomeClaimed =
		dec.CumulativeGasUsed, dec.Bloom, dec.Logs,dec.IncomeClaimed//2019.8.1 inb by ghy
=======
	r.CumulativeNetUsed, r.Bloom, r.Logs = dec.CumulativeNetUsed, dec.Bloom, dec.Logs
>>>>>>> 53061f29
	return nil
}

func (r *Receipt) setStatus(postStateOrStatus []byte) error {
	switch {
	case bytes.Equal(postStateOrStatus, receiptStatusSuccessfulRLP):
		r.Status = ReceiptStatusSuccessful
	case bytes.Equal(postStateOrStatus, receiptStatusFailedRLP):
		r.Status = ReceiptStatusFailed
	case len(postStateOrStatus) == len(common.Hash{}):
		r.PostState = postStateOrStatus
	default:
		return fmt.Errorf("invalid receipt status %x", postStateOrStatus)
	}
	return nil
}

func (r *Receipt) statusEncoding() []byte {
	if len(r.PostState) == 0 {
		if r.Status == ReceiptStatusFailed {
			return receiptStatusFailedRLP
		}
		return receiptStatusSuccessfulRLP
	}
	return r.PostState
}

// Size returns the approximate memory used by all internal contents. It is used
// to approximate and limit the memory consumption of various caches.
func (r *Receipt) Size() common.StorageSize {
	size := common.StorageSize(unsafe.Sizeof(*r)) + common.StorageSize(len(r.PostState))

	size += common.StorageSize(len(r.Logs)) * common.StorageSize(unsafe.Sizeof(Log{}))
	for _, log := range r.Logs {
		size += common.StorageSize(len(log.Topics)*common.HashLength + len(log.Data))
	}
	return size
}

// ReceiptForStorage is a wrapper around a Receipt that flattens and parses the
// entire content of a receipt, as opposed to only the consensus fields originally.
type ReceiptForStorage Receipt

// EncodeRLP implements rlp.Encoder, and flattens all content fields of a receipt
// into an RLP stream.
func (r *ReceiptForStorage) EncodeRLP(w io.Writer) error {
	enc := &receiptStorageRLP{
		PostStateOrStatus: (*Receipt)(r).statusEncoding(),
		CumulativeNetUsed: r.CumulativeNetUsed,
		Bloom:             r.Bloom,
		TxHash:            r.TxHash,
		ContractAddress:   r.ContractAddress,
		Logs:              make([]*LogForStorage, len(r.Logs)),
		NetUsed:           r.NetUsed,
		IncomeClaimed:     r.IncomeClaimed,
	}
	for i, log := range r.Logs {
		enc.Logs[i] = (*LogForStorage)(log)
	}
	return rlp.Encode(w, enc)
}

// DecodeRLP implements rlp.Decoder, and loads both consensus and implementation
// fields of a receipt from an RLP stream.
func (r *ReceiptForStorage) DecodeRLP(s *rlp.Stream) error {
	var dec receiptStorageRLP
	if err := s.Decode(&dec); err != nil {
		return err
	}
	if err := (*Receipt)(r).setStatus(dec.PostStateOrStatus); err != nil {
		return err
	}
	// Assign the consensus fields
	r.CumulativeNetUsed, r.Bloom = dec.CumulativeNetUsed, dec.Bloom
	r.Logs = make([]*Log, len(dec.Logs))
	for i, log := range dec.Logs {
		r.Logs[i] = (*Log)(log)
	}
	// Assign the implementation fields
<<<<<<< HEAD
	r.TxHash, r.ContractAddress, r.GasUsed,r.IncomeClaimed = dec.TxHash, dec.ContractAddress, dec.GasUsed,dec.IncomeClaimed//2019.8.1 inb by ghy
=======
	r.TxHash, r.ContractAddress, r.NetUsed = dec.TxHash, dec.ContractAddress, dec.NetUsed
>>>>>>> 53061f29
	return nil
}

// Receipts is a wrapper around a Receipt array to implement DerivableList.
type Receipts []*Receipt

// Len returns the number of receipts in this list.
func (r Receipts) Len() int { return len(r) }

// GetRlp returns the RLP encoding of one receipt from the list.
func (r Receipts) GetRlp(i int) []byte {
	bytes, err := rlp.EncodeToBytes(r[i])
	if err != nil {
		panic(err)
	}
	return bytes
}<|MERGE_RESOLUTION|>--- conflicted
+++ resolved
@@ -55,27 +55,18 @@
 	// Implementation fields (don't reorder!)
 	TxHash          common.Hash    `json:"transactionHash" gencodec:"required"`
 	ContractAddress common.Address `json:"contractAddress"`
-<<<<<<< HEAD
-	GasUsed         uint64         `json:"gasUsed" gencodec:"required"`
+
 	IncomeClaimed   *big.Int         `json:"incomeClaimed" gencodec:"required"`
-=======
 	NetUsed         uint64         `json:"netUsed" gencodec:"required"`
-	IncomeClaimed   uint64         `json:"incomeClaimed" gencodec:"required"`
->>>>>>> 53061f29
 }
 
 type receiptMarshaling struct {
 	PostState         hexutil.Bytes
 	Status            hexutil.Uint64
-<<<<<<< HEAD
-	CumulativeGasUsed hexutil.Uint64
-	GasUsed           hexutil.Uint64
 	IncomeClaimed     *big.Int
-=======
 	CumulativeNetUsed hexutil.Uint64
 	NetUsed           hexutil.Uint64
-	IncomeClaimed     hexutil.Uint64
->>>>>>> 53061f29
+
 }
 
 // receiptRLP is the consensus encoding of a receipt.
@@ -94,13 +85,9 @@
 	TxHash            common.Hash
 	ContractAddress   common.Address
 	Logs              []*LogForStorage
-<<<<<<< HEAD
-	GasUsed           uint64
 	IncomeClaimed     *big.Int
-=======
 	NetUsed           uint64
-	IncomeClaimed     uint64
->>>>>>> 53061f29
+
 }
 
 // NewReceipt creates a barebone transaction receipt, copying the init fields.
@@ -117,12 +104,8 @@
 // EncodeRLP implements rlp.Encoder, and flattens the consensus fields of a receipt
 // into an RLP stream. If no post state is present, byzantium fork is assumed.
 func (r *Receipt) EncodeRLP(w io.Writer) error {
-<<<<<<< HEAD
 	return rlp.Encode(w, &receiptRLP{r.statusEncoding(),
-		r.CumulativeGasUsed, r.Bloom, r.Logs,r.IncomeClaimed})//2019.8.1 inb bu ghy
-=======
-	return rlp.Encode(w, &receiptRLP{r.statusEncoding(), r.CumulativeNetUsed, r.Bloom, r.Logs})
->>>>>>> 53061f29
+		r.CumulativeNetUsed, r.Bloom, r.Logs,r.IncomeClaimed})//2019.8.1 inb bu ghy
 }
 
 // DecodeRLP implements rlp.Decoder, and loads the consensus fields of a receipt
@@ -135,12 +118,8 @@
 	if err := r.setStatus(dec.PostStateOrStatus); err != nil {
 		return err
 	}
-<<<<<<< HEAD
-	r.CumulativeGasUsed, r.Bloom, r.Logs,r.IncomeClaimed =
-		dec.CumulativeGasUsed, dec.Bloom, dec.Logs,dec.IncomeClaimed//2019.8.1 inb by ghy
-=======
-	r.CumulativeNetUsed, r.Bloom, r.Logs = dec.CumulativeNetUsed, dec.Bloom, dec.Logs
->>>>>>> 53061f29
+	r.CumulativeNetUsed, r.Bloom, r.Logs,r.IncomeClaimed =
+		dec.CumulativeNetUsed, dec.Bloom, dec.Logs,dec.IncomeClaimed//2019.8.1 inb by ghy
 	return nil
 }
 
@@ -220,11 +199,8 @@
 		r.Logs[i] = (*Log)(log)
 	}
 	// Assign the implementation fields
-<<<<<<< HEAD
-	r.TxHash, r.ContractAddress, r.GasUsed,r.IncomeClaimed = dec.TxHash, dec.ContractAddress, dec.GasUsed,dec.IncomeClaimed//2019.8.1 inb by ghy
-=======
-	r.TxHash, r.ContractAddress, r.NetUsed = dec.TxHash, dec.ContractAddress, dec.NetUsed
->>>>>>> 53061f29
+	r.TxHash, r.ContractAddress, r.NetUsed,r.IncomeClaimed = dec.TxHash, dec.ContractAddress, dec.NetUsed,dec.IncomeClaimed//2019.8.1 inb by ghy
+
 	return nil
 }
 
