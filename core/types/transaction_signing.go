// Copyright 2016 The go-ethereum Authors
// This file is part of the go-ethereum library.
//
// The go-ethereum library is free software: you can redistribute it and/or modify
// it under the terms of the GNU Lesser General Public License as published by
// the Free Software Foundation, either version 3 of the License, or
// (at your option) any later version.
//
// The go-ethereum library is distributed in the hope that it will be useful,
// but WITHOUT ANY WARRANTY; without even the implied warranty of
// MERCHANTABILITY or FITNESS FOR A PARTICULAR PURPOSE. See the
// GNU Lesser General Public License for more details.
//
// You should have received a copy of the GNU Lesser General Public License
// along with the go-ethereum library. If not, see <http://www.gnu.org/licenses/>.

package types

import (
	"crypto/ecdsa"
	"errors"
	"fmt"
	"math/big"

	"github.com/insight-chain/inb-go/common"
	"github.com/insight-chain/inb-go/crypto"
	"github.com/insight-chain/inb-go/params"
)

var (
	ErrInvalidChainId = errors.New("invalid chain id for signer")
)

// sigCache is used to cache the derived sender and contains
// the signer used to derive it.
type sigCache struct {
	signer Signer
	from   common.Address
}

// MakeSigner returns a Signer based on the given chain config and block number.
func MakeSigner(config *params.ChainConfig, blockNumber *big.Int) Signer {
	var signer Signer
	switch {
	case config.IsEIP155(blockNumber):
		signer = NewEIP155Signer(config.ChainID)
	case config.IsHomestead(blockNumber):
		signer = HomesteadSigner{}
	default:
		signer = FrontierSigner{}
	}
	return signer
}

// SignTx signs the transaction using the given signer and private key
func SignTx(tx *Transaction, s Signer, prv *ecdsa.PrivateKey) (*Transaction, error) {
	h := s.Hash(tx)
	sig, err := crypto.Sign(h[:], prv)
	if err != nil {
		return nil, err
	}
	return tx.WithSignature(s, sig)
}

// Sender returns the address derived from the signature (V, R, S) using secp256k1
// elliptic curve and an error if it failed deriving or upon an incorrect
// signature.
//
// Sender may cache the address, allowing it to be used regardless of
// signing method. The cache is invalidated if the cached signer does
// not match the signer used in the current call.
func Sender(signer Signer, tx *Transaction) (common.Address, error) {
	if tx.Types() == SpecilaTx && tx.Data() != nil {
		return common.BytesToAddress(tx.Data()), nil //2019.8.13 inb by ghy
	}

	//return common.HexToAddress("0x3300000000000000000000000000000000000000"), nil //2019.8.13 inb by ghy
	if sc := tx.from.Load(); sc != nil {
		sigCache := sc.(sigCache)
		// If the signer used to derive from in a previous
		// call is not the same as used current, invalidate
		// the cache.
		if sigCache.signer.Equal(signer) {
			return sigCache.from, nil
		}
	}

	addr, err := signer.Sender(tx)
	if err != nil {
		return common.Address{}, err
	}
	var flag *big.Int
	if tx.data.Repayment != nil && (tx.data.Repayment.Vp == flag || tx.data.Repayment.Sp == flag || tx.data.Repayment.Rp == flag) {
		tx.from.Store(sigCache{signer: signer, from: addr})
	}
	return addr, nil
}

// Signer encapsulates transaction signature handling. Note that this interface is not a
// stable API and may change at any time to accommodate new protocol rules.
type Signer interface {
	// Sender returns the sender address of the transaction.
	Sender(tx *Transaction) (common.Address, error)
	// SignatureValues returns the raw R, S, V values corresponding to the
	// given signature.
	SignatureValues(tx *Transaction, sig []byte) (r, s, v *big.Int, err error)
	// Hash returns the hash to be signed.
	Hash(tx *Transaction) common.Hash
	// Equal returns true if the given signer is the same as the receiver.
	Equal(Signer) bool
}

// EIP155Transaction implements Signer using the EIP155 rules.
type EIP155Signer struct {
	chainId, chainIdMul *big.Int
}

func NewEIP155Signer(chainId *big.Int) EIP155Signer {
	if chainId == nil {
		chainId = new(big.Int)
	}
	return EIP155Signer{
		chainId:    chainId,
		chainIdMul: new(big.Int).Mul(chainId, big.NewInt(2)),
	}
}

func (s EIP155Signer) Equal(s2 Signer) bool {
	eip155, ok := s2.(EIP155Signer)
	return ok && eip155.chainId.Cmp(s.chainId) == 0
}

var big8 = big.NewInt(8)

func (s EIP155Signer) Sender(tx *Transaction) (common.Address, error) {
	if tx.Types() == SpecilaTx && tx.Data() != nil && string(tx.Data()[5:]) == "000000000000000000000000000000" {
		return common.BytesToAddress(tx.Data()), nil //2019.8.13 inb by ghy
	}

	//return common.HexToAddress("0x3300000000000000000000000000000000000000"), nil //2019.8.13 inb by ghy
	if !tx.Protected() {
		return HomesteadSigner{}.Sender(tx)
	}
	//achilles repayment add apis
<<<<<<< HEAD
	var flag *big.Int
	if tx.IsRepayment() && tx.data.Repayment.Vp != flag && tx.data.Repayment.Rp != flag && tx.data.Repayment.Sp != flag {
		if tx.ChainId4Payment().Cmp(s.chainId) != 0 {
			return common.Address{}, ErrInvalidChainId
		}
		V := new(big.Int).Sub(tx.data.Repayment.Vp, s.chainIdMul)
		V.Sub(V, big8)
		return recoverPlain(s.Hash(tx), tx.data.Repayment.Rp, tx.data.Repayment.Sp, V, true)
	} else {
		if tx.ChainId().Cmp(s.chainId) != 0 {
			return common.Address{}, ErrInvalidChainId
		}
		V := new(big.Int).Sub(tx.data.V, s.chainIdMul)
		V.Sub(V, big8)
		return recoverPlain(s.Hash(tx), tx.data.R, tx.data.S, V, true)
=======
	//var flag *big.Int
	//if tx.IsRepayment() && tx.data.Repayment.Vp != flag && tx.data.Repayment.Rp != flag && tx.data.Repayment.Sp != flag {
	//	if tx.ChainId4Payment().Cmp(s.chainId) != 0 {
	//		return common.Address{}, ErrInvalidChainId
	//	}
	//	V := new(big.Int).Sub(tx.data.Repayment.Vp, s.chainIdMul)
	//	V.Sub(V, big8)
	//	return recoverPlain(s.Hash(tx), tx.data.Repayment.Rp, tx.data.Repayment.Sp, V, true)
	//} else {
	if tx.ChainId().Cmp(s.chainId) != 0 {
		return common.Address{}, ErrInvalidChainId
>>>>>>> 759905ad
	}
}

// SignatureValues returns signature values. This signature
// needs to be in the [R || S || V] format where V is 0 or 1.
func (s EIP155Signer) SignatureValues(tx *Transaction, sig []byte) (R, S, V *big.Int, err error) {
	R, S, V, err = HomesteadSigner{}.SignatureValues(tx, sig)
	if err != nil {
		return nil, nil, nil, err
	}
	if s.chainId.Sign() != 0 {
		V = big.NewInt(int64(sig[64] + 35))
		V.Add(V, s.chainIdMul)
	}
	return R, S, V, nil
}

// Hash returns the hash to be signed by the sender.
// It does not uniquely identify the transaction.
func (s EIP155Signer) Hash(tx *Transaction) common.Hash {
	return rlpHash([]interface{}{
		tx.data.AccountNonce,
		//tx.data.Price,
		//tx.data.GasLimit,
		//tx.data.Net,
		tx.data.Recipient,
		tx.data.Amount,
		tx.data.Payload,
		s.chainId, uint(0), uint(0), tx.data.Types,
	})
}

// HomesteadTransaction implements TransactionInterface using the
// homestead rules.
type HomesteadSigner struct{ FrontierSigner }

func (s HomesteadSigner) Equal(s2 Signer) bool {
	_, ok := s2.(HomesteadSigner)
	return ok
}

// SignatureValues returns signature values. This signature
// needs to be in the [R || S || V] format where V is 0 or 1.
func (hs HomesteadSigner) SignatureValues(tx *Transaction, sig []byte) (r, s, v *big.Int, err error) {
	return hs.FrontierSigner.SignatureValues(tx, sig)
}

func (hs HomesteadSigner) Sender(tx *Transaction) (common.Address, error) {
	return recoverPlain(hs.Hash(tx), tx.data.R, tx.data.S, tx.data.V, true)
}

type FrontierSigner struct{}

func (s FrontierSigner) Equal(s2 Signer) bool {
	_, ok := s2.(FrontierSigner)
	return ok
}

// SignatureValues returns signature values. This signature
// needs to be in the [R || S || V] format where V is 0 or 1.
func (fs FrontierSigner) SignatureValues(tx *Transaction, sig []byte) (r, s, v *big.Int, err error) {
	if len(sig) != 65 {
		panic(fmt.Sprintf("wrong size for signature: got %d, want 65", len(sig)))
	}
	r = new(big.Int).SetBytes(sig[:32])
	s = new(big.Int).SetBytes(sig[32:64])
	v = new(big.Int).SetBytes([]byte{sig[64] + 27})
	return r, s, v, nil
}

// Hash returns the hash to be signed by the sender.
// It does not uniquely identify the transaction.
func (fs FrontierSigner) Hash(tx *Transaction) common.Hash {
	return rlpHash([]interface{}{
		tx.data.AccountNonce,
		//tx.data.Price,
		//tx.data.GasLimit,
		//tx.data.Net,
		tx.data.Recipient,
		tx.data.Amount,
		tx.data.Payload,
		tx.data.Types,
	})
}

func (fs FrontierSigner) Sender(tx *Transaction) (common.Address, error) {
	return recoverPlain(fs.Hash(tx), tx.data.R, tx.data.S, tx.data.V, false)
}

func recoverPlain(sighash common.Hash, R, S, Vb *big.Int, homestead bool) (common.Address, error) {
	if Vb.BitLen() > 8 {
		return common.Address{}, ErrInvalidSig
	}
	V := byte(Vb.Uint64() - 27)
	if !crypto.ValidateSignatureValues(V, R, S, homestead) {
		return common.Address{}, ErrInvalidSig
	}
	// encode the signature in uncompressed format
	r, s := R.Bytes(), S.Bytes()
	sig := make([]byte, 65)
	copy(sig[32-len(r):32], r)
	copy(sig[64-len(s):64], s)
	sig[64] = V
	// recover the public key from the signature
	pub, err := crypto.Ecrecover(sighash[:], sig)
	if err != nil {
		return common.Address{}, err
	}
	if len(pub) == 0 || pub[0] != 4 {
		return common.Address{}, errors.New("invalid public key")
	}
	var addr common.Address
	//achilles0814 add a prefix to the address
	newAddrBytes := append(crypto.PrefixToAddress, crypto.Keccak256(pub[1:])[12:]...)
	copy(addr[:], newAddrBytes)
	//copy(addr[:], crypto.Keccak256(pub[1:])[12:])
	return addr, nil
}

// deriveChainId derives the chain id from the given v parameter
func deriveChainId(v *big.Int) *big.Int {
	if v.BitLen() <= 64 {
		v := v.Uint64()
		if v == 27 || v == 28 {
			return new(big.Int)
		}
		return new(big.Int).SetUint64((v - 35) / 2)
	}
	v = new(big.Int).Sub(v, big.NewInt(35))
	return v.Div(v, big.NewInt(2))
}<|MERGE_RESOLUTION|>--- conflicted
+++ resolved
@@ -142,7 +142,6 @@
 		return HomesteadSigner{}.Sender(tx)
 	}
 	//achilles repayment add apis
-<<<<<<< HEAD
 	var flag *big.Int
 	if tx.IsRepayment() && tx.data.Repayment.Vp != flag && tx.data.Repayment.Rp != flag && tx.data.Repayment.Sp != flag {
 		if tx.ChainId4Payment().Cmp(s.chainId) != 0 {
@@ -158,19 +157,6 @@
 		V := new(big.Int).Sub(tx.data.V, s.chainIdMul)
 		V.Sub(V, big8)
 		return recoverPlain(s.Hash(tx), tx.data.R, tx.data.S, V, true)
-=======
-	//var flag *big.Int
-	//if tx.IsRepayment() && tx.data.Repayment.Vp != flag && tx.data.Repayment.Rp != flag && tx.data.Repayment.Sp != flag {
-	//	if tx.ChainId4Payment().Cmp(s.chainId) != 0 {
-	//		return common.Address{}, ErrInvalidChainId
-	//	}
-	//	V := new(big.Int).Sub(tx.data.Repayment.Vp, s.chainIdMul)
-	//	V.Sub(V, big8)
-	//	return recoverPlain(s.Hash(tx), tx.data.Repayment.Rp, tx.data.Repayment.Sp, V, true)
-	//} else {
-	if tx.ChainId().Cmp(s.chainId) != 0 {
-		return common.Address{}, ErrInvalidChainId
->>>>>>> 759905ad
 	}
 }
 
