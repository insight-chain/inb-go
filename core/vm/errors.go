// Copyright 2014 The go-ethereum Authors
// This file is part of the go-ethereum library.
//
// The go-ethereum library is free software: you can redistribute it and/or modify
// it under the terms of the GNU Lesser General Public License as published by
// the Free Software Foundation, either version 3 of the License, or
// (at your option) any later version.
//
// The go-ethereum library is distributed in the hope that it will be useful,
// but WITHOUT ANY WARRANTY; without even the implied warranty of
// MERCHANTABILITY or FITNESS FOR A PARTICULAR PURPOSE. See the
// GNU Lesser General Public License for more details.
//
// You should have received a copy of the GNU Lesser General Public License
// along with the go-ethereum library. If not, see <http://www.gnu.org/licenses/>.

package vm

import "errors"

// List execution errors
var (
	ErrOutOfGas                 = errors.New("out of gas")
	ErrCodeStoreOutOfGas        = errors.New("contract creation code storage out of gas")
	ErrDepth                    = errors.New("max call depth exceeded")
	ErrTraceLimitReached        = errors.New("the number of logs reached the specified limit")
	ErrInsufficientBalance      = errors.New("insufficient balance for transfer")
	ErrContractAddressCollision = errors.New("contract address collision")
	ErrNoCompatibleInterpreter  = errors.New("no compatible interpreter")
<<<<<<< HEAD
	ErrParameter  = errors.New("parameter error")//2019.8.1 inb by ghy
=======

	//achilles0802 change address length
	ErrNotResolveInput = errors.New("can't resolve field input of transaction")
>>>>>>> 4062f157
)<|MERGE_RESOLUTION|>--- conflicted
+++ resolved
@@ -27,11 +27,8 @@
 	ErrInsufficientBalance      = errors.New("insufficient balance for transfer")
 	ErrContractAddressCollision = errors.New("contract address collision")
 	ErrNoCompatibleInterpreter  = errors.New("no compatible interpreter")
-<<<<<<< HEAD
 	ErrParameter  = errors.New("parameter error")//2019.8.1 inb by ghy
-=======
-
 	//achilles0802 change address length
 	ErrNotResolveInput = errors.New("can't resolve field input of transaction")
->>>>>>> 4062f157
+
 )