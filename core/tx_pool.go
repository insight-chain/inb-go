--- conflicted
+++ resolved
@@ -767,13 +767,10 @@
 		}
 	}
 
-<<<<<<< HEAD
-	if !(tx.WhichTypes(types.Mortgage) || tx.WhichTypes(types.Reset) || tx.WhichTypes(types.Regular) || tx.WhichTypes(types.SpecialTx) || tx.WhichTypes(types.Receive)) {
-		instrNet, _ := IntrinsicNet(tx.Data(), tx.To() == nil, pool.homestead)
-=======
+
 	if !(tx.WhichTypes(types.Mortgage) || tx.WhichTypes(types.Reset) || tx.WhichTypes(types.Regular) || tx.WhichTypes(types.Receive) || tx.WhichTypes(types.SpecilaTx) || tx.WhichTypes(types.Redeem)) {
 		instrNet, _ := IntrinsicNet(tx.Data(), tx.To() == nil && tx.Types() == types.Contract, pool.homestead)
->>>>>>> 7d907226
+
 		usableMorgageNetOfInb := pool.currentState.GetNet(netPayment)
 
 		if usableMorgageNetOfInb.Cmp(big.NewInt(int64(instrNet))) < 0 {
