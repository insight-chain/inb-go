// Copyright 2014 The go-ethereum Authors
// This file is part of the go-ethereum library.
//
// The go-ethereum library is free software: you can redistribute it and/or modify
// it under the terms of the GNU Lesser General Public License as published by
// the Free Software Foundation, either version 3 of the License, or
// (at your option) any later version.
//
// The go-ethereum library is distributed in the hope that it will be useful,
// but WITHOUT ANY WARRANTY; without even the implied warranty of
// MERCHANTABILITY or FITNESS FOR A PARTICULAR PURPOSE. See the
// GNU Lesser General Public License for more details.
//
// You should have received a copy of the GNU Lesser General Public License
// along with the go-ethereum library. If not, see <http://www.gnu.org/licenses/>.

package core

import (
	"errors"
	"fmt"
	"math"
	"math/big"
	"sort"
	"sync"
	"time"

	"github.com/insight-chain/inb-go/common"
	"github.com/insight-chain/inb-go/common/prque"
	"github.com/insight-chain/inb-go/core/state"
	"github.com/insight-chain/inb-go/core/types"
	"github.com/insight-chain/inb-go/event"
	"github.com/insight-chain/inb-go/log"
	"github.com/insight-chain/inb-go/metrics"
	"github.com/insight-chain/inb-go/params"
)

const (
	// chainHeadChanSize is the size of channel listening to ChainHeadEvent.
	chainHeadChanSize = 10
)

var (
	// ErrInvalidSender is returned if the transaction contains an invalid signature.
	ErrInvalidSender = errors.New("invalid sender")

	// ErrNonceTooLow is returned if the nonce of a transaction is lower than the
	// one present in the local chain.
	ErrNonceTooLow = errors.New("nonce too low")

	// ErrUnderpriced is returned if a transaction's gas price is below the minimum
	// configured for the transaction pool.
	ErrUnderpriced = errors.New("transaction underpriced")

	// ErrReplaceUnderpriced is returned if a transaction is attempted to be replaced
	// with a different one without the required price bump.
	ErrReplaceUnderpriced = errors.New("replacement transaction underpriced")

	// ErrInsufficientFunds is returned if the total cost of executing a transaction
	// is higher than the balance of the user's account.
	ErrInsufficientFunds = errors.New("insufficient funds for gas * price + value")

	// ErrIntrinsicGas is returned if the transaction is specified to use less gas
	// than required to start the invocation.
	ErrIntrinsicGas = errors.New("intrinsic gas too low")

	// ErrGasLimit is returned if a transaction's requested gas limit exceeds the
	// maximum allowance of the current block.
	ErrGasLimit = errors.New("exceeds block gas limit")

	// ErrNegativeValue is a sanity error to ensure noone is able to specify a
	// transaction with a negative value.
	ErrNegativeValue = errors.New("negative value")

	// ErrOversizedData is returned if the input data of a transaction is greater
	// than some meaningful limit a user might use. This is not a consensus error
	// making the transaction invalid, rather a DOS protection.
	ErrOversizedData = errors.New("oversized data")
	//Resource by zc
	ErrOverUnMortgageInbOfCpuValue = errors.New("over MortgageInbOfCpu number")
	ErrOverUnMortgageInbOfNetValue = errors.New("over MortgageInbOfNet number")
	ErrOverAuableCpuValue          = errors.New("over AuableCpu number")
	ErrOverAuableNetValue          = errors.New("over AuableNet number")
	//Resource by zc
)

var (
	evictionInterval    = time.Minute     // Time interval to check for evictable transactions
	statsReportInterval = 8 * time.Second // Time interval to report transaction pool stats
)

var (
	// Metrics for the pending pool
	pendingDiscardCounter   = metrics.NewRegisteredCounter("txpool/pending/discard", nil)
	pendingReplaceCounter   = metrics.NewRegisteredCounter("txpool/pending/replace", nil)
	pendingRateLimitCounter = metrics.NewRegisteredCounter("txpool/pending/ratelimit", nil) // Dropped due to rate limiting
	pendingNofundsCounter   = metrics.NewRegisteredCounter("txpool/pending/nofunds", nil)   // Dropped due to out-of-funds

	// Metrics for the queued pool
	queuedDiscardCounter   = metrics.NewRegisteredCounter("txpool/queued/discard", nil)
	queuedReplaceCounter   = metrics.NewRegisteredCounter("txpool/queued/replace", nil)
	queuedRateLimitCounter = metrics.NewRegisteredCounter("txpool/queued/ratelimit", nil) // Dropped due to rate limiting
	queuedNofundsCounter   = metrics.NewRegisteredCounter("txpool/queued/nofunds", nil)   // Dropped due to out-of-funds

	// General tx metrics
	invalidTxCounter     = metrics.NewRegisteredCounter("txpool/invalid", nil)
	underpricedTxCounter = metrics.NewRegisteredCounter("txpool/underpriced", nil)
)

// TxStatus is the current status of a transaction as seen by the pool.
type TxStatus uint

const (
	TxStatusUnknown TxStatus = iota
	TxStatusQueued
	TxStatusPending
	TxStatusIncluded
)

// blockChain provides the state of blockchain and current gas limit to do
// some pre checks in tx pool and event subscribers.
type blockChain interface {
	CurrentBlock() *types.Block
	GetBlock(hash common.Hash, number uint64) *types.Block
	StateAt(root common.Hash) (*state.StateDB, error)

	SubscribeChainHeadEvent(ch chan<- ChainHeadEvent) event.Subscription
}

// TxPoolConfig are the configuration parameters of the transaction pool.
type TxPoolConfig struct {
	Locals    []common.Address // Addresses that should be treated by default as local
	NoLocals  bool             // Whether local transaction handling should be disabled
	Journal   string           // Journal of local transactions to survive node restarts
	Rejournal time.Duration    // Time interval to regenerate the local transaction journal

	PriceLimit uint64 // Minimum gas price to enforce for acceptance into the pool
	PriceBump  uint64 // Minimum price bump percentage to replace an already existing transaction (nonce)

	AccountSlots uint64 // Number of executable transaction slots guaranteed per account
	GlobalSlots  uint64 // Maximum number of executable transaction slots for all accounts
	AccountQueue uint64 // Maximum number of non-executable transaction slots permitted per account
	GlobalQueue  uint64 // Maximum number of non-executable transaction slots for all accounts

	Lifetime time.Duration // Maximum amount of time non-executable transaction are queued
}

// DefaultTxPoolConfig contains the default configurations for the transaction
// pool.
var DefaultTxPoolConfig = TxPoolConfig{
	Journal:   "transactions.rlp",
	Rejournal: time.Hour,

	PriceLimit: 1,
	PriceBump:  10,

	AccountSlots: 16,
	GlobalSlots:  4096,
	AccountQueue: 64,
	GlobalQueue:  1024,

	Lifetime: 3 * time.Hour,
}

// sanitize checks the provided user configurations and changes anything that's
// unreasonable or unworkable.
func (config *TxPoolConfig) sanitize() TxPoolConfig {
	conf := *config
	if conf.Rejournal < time.Second {
		log.Warn("Sanitizing invalid txpool journal time", "provided", conf.Rejournal, "updated", time.Second)
		conf.Rejournal = time.Second
	}
	if conf.PriceLimit < 1 {
		log.Warn("Sanitizing invalid txpool price limit", "provided", conf.PriceLimit, "updated", DefaultTxPoolConfig.PriceLimit)
		conf.PriceLimit = DefaultTxPoolConfig.PriceLimit
	}
	if conf.PriceBump < 1 {
		log.Warn("Sanitizing invalid txpool price bump", "provided", conf.PriceBump, "updated", DefaultTxPoolConfig.PriceBump)
		conf.PriceBump = DefaultTxPoolConfig.PriceBump
	}
	return conf
}

// TxPool contains all currently known transactions. Transactions
// enter the pool when they are received from the network or submitted
// locally. They exit the pool when they are included in the blockchain.
//
// The pool separates processable transactions (which can be applied to the
// current state) and future transactions. Transactions move between those
// two states over time as they are received and processed.
type TxPool struct {
	config       TxPoolConfig
	chainconfig  *params.ChainConfig
	chain        blockChain
	gasPrice     *big.Int
	txFeed       event.Feed
	scope        event.SubscriptionScope
	chainHeadCh  chan ChainHeadEvent
	chainHeadSub event.Subscription
	signer       types.Signer
	mu           sync.RWMutex

	currentState  *state.StateDB      // Current state in the blockchain head
	pendingState  *state.ManagedState // Pending state tracking virtual nonces
	currentMaxGas uint64              // Current gas limit for transaction caps

	locals  *accountSet // Set of local transaction to exempt from eviction rules
	journal *txJournal  // Journal of local transaction to back up to disk

	pending map[common.Address]*txList   // All currently processable transactions
	queue   map[common.Address]*txList   // Queued but non-processable transactions
	beats   map[common.Address]time.Time // Last heartbeat from each known account
	all     *txLookup                    // All transactions to allow lookups
	priced  *txPricedList                // All transactions sorted by price

	wg sync.WaitGroup // for shutdown sync

	homestead bool
}

// NewTxPool creates a new transaction pool to gather, sort and filter inbound
// transactions from the network.
func NewTxPool(config TxPoolConfig, chainconfig *params.ChainConfig, chain blockChain) *TxPool {
	// Sanitize the input to ensure no vulnerable gas prices are set
	config = (&config).sanitize()

	// Create the transaction pool with its initial settings
	pool := &TxPool{
		config:      config,
		chainconfig: chainconfig,
		chain:       chain,
		signer:      types.NewEIP155Signer(chainconfig.ChainID),
		pending:     make(map[common.Address]*txList),
		queue:       make(map[common.Address]*txList),
		beats:       make(map[common.Address]time.Time),
		all:         newTxLookup(),
		chainHeadCh: make(chan ChainHeadEvent, chainHeadChanSize),
		gasPrice:    new(big.Int).SetUint64(config.PriceLimit),
	}
	pool.locals = newAccountSet(pool.signer)
	for _, addr := range config.Locals {
		log.Info("Setting new local account", "address", addr)
		pool.locals.add(addr)
	}
	pool.priced = newTxPricedList(pool.all)
	pool.reset(nil, chain.CurrentBlock().Header())

	// If local transactions and journaling is enabled, load from disk
	if !config.NoLocals && config.Journal != "" {
		pool.journal = newTxJournal(config.Journal)

		if err := pool.journal.load(pool.AddLocals); err != nil {
			log.Warn("Failed to load transaction journal", "err", err)
		}
		if err := pool.journal.rotate(pool.local()); err != nil {
			log.Warn("Failed to rotate transaction journal", "err", err)
		}
	}
	// Subscribe events from blockchain
	pool.chainHeadSub = pool.chain.SubscribeChainHeadEvent(pool.chainHeadCh)

	// Start the event loop and return
	pool.wg.Add(1)
	go pool.loop()

	return pool
}

// loop is the transaction pool's main event loop, waiting for and reacting to
// outside blockchain events as well as for various reporting and transaction
// eviction events.
func (pool *TxPool) loop() {
	defer pool.wg.Done()

	// Start the stats reporting and transaction eviction tickers
	var prevPending, prevQueued, prevStales int

	report := time.NewTicker(statsReportInterval)
	defer report.Stop()

	evict := time.NewTicker(evictionInterval)
	defer evict.Stop()

	journal := time.NewTicker(pool.config.Rejournal)
	defer journal.Stop()

	// Track the previous head headers for transaction reorgs
	head := pool.chain.CurrentBlock()

	// Keep waiting for and reacting to the various events
	for {
		select {
		// Handle ChainHeadEvent
		case ev := <-pool.chainHeadCh:
			if ev.Block != nil {
				pool.mu.Lock()
				if pool.chainconfig.IsHomestead(ev.Block.Number()) {
					pool.homestead = true
				}
				pool.reset(head.Header(), ev.Block.Header())
				head = ev.Block

				pool.mu.Unlock()
			}
		// Be unsubscribed due to system stopped
		case <-pool.chainHeadSub.Err():
			return

		// Handle stats reporting ticks
		case <-report.C:
			pool.mu.RLock()
			pending, queued := pool.stats()
			stales := pool.priced.stales
			pool.mu.RUnlock()

			if pending != prevPending || queued != prevQueued || stales != prevStales {
				log.Debug("Transaction pool status report", "executable", pending, "queued", queued, "stales", stales)
				prevPending, prevQueued, prevStales = pending, queued, stales
			}

		// Handle inactive account transaction eviction
		case <-evict.C:
			pool.mu.Lock()
			for addr := range pool.queue {
				// Skip local transactions from the eviction mechanism
				if pool.locals.contains(addr) {
					continue
				}
				// Any non-locals old enough should be removed
				if time.Since(pool.beats[addr]) > pool.config.Lifetime {
					for _, tx := range pool.queue[addr].Flatten() {
						pool.removeTx(tx.Hash(), true)
					}
				}
			}
			pool.mu.Unlock()

		// Handle local transaction journal rotation
		case <-journal.C:
			if pool.journal != nil {
				pool.mu.Lock()
				if err := pool.journal.rotate(pool.local()); err != nil {
					log.Warn("Failed to rotate local tx journal", "err", err)
				}
				pool.mu.Unlock()
			}
		}
	}
}

// lockedReset is a wrapper around reset to allow calling it in a thread safe
// manner. This method is only ever used in the tester!
func (pool *TxPool) lockedReset(oldHead, newHead *types.Header) {
	pool.mu.Lock()
	defer pool.mu.Unlock()

	pool.reset(oldHead, newHead)
}

// reset retrieves the current state of the blockchain and ensures the content
// of the transaction pool is valid with regard to the chain state.
func (pool *TxPool) reset(oldHead, newHead *types.Header) {
	// If we're reorging an old state, reinject all dropped transactions
	var reinject types.Transactions

	if oldHead != nil && oldHead.Hash() != newHead.ParentHash {
		// If the reorg is too deep, avoid doing it (will happen during fast sync)
		oldNum := oldHead.Number.Uint64()
		newNum := newHead.Number.Uint64()

		if depth := uint64(math.Abs(float64(oldNum) - float64(newNum))); depth > 64 {
			log.Debug("Skipping deep transaction reorg", "depth", depth)
		} else {
			// Reorg seems shallow enough to pull in all transactions into memory
			var discarded, included types.Transactions

			var (
				rem = pool.chain.GetBlock(oldHead.Hash(), oldHead.Number.Uint64())
				add = pool.chain.GetBlock(newHead.Hash(), newHead.Number.Uint64())
			)
			for rem.NumberU64() > add.NumberU64() {
				discarded = append(discarded, rem.Transactions()...)
				if rem = pool.chain.GetBlock(rem.ParentHash(), rem.NumberU64()-1); rem == nil {
					log.Error("Unrooted old chain seen by tx pool", "block", oldHead.Number, "hash", oldHead.Hash())
					return
				}
			}
			for add.NumberU64() > rem.NumberU64() {
				included = append(included, add.Transactions()...)
				if add = pool.chain.GetBlock(add.ParentHash(), add.NumberU64()-1); add == nil {
					log.Error("Unrooted new chain seen by tx pool", "block", newHead.Number, "hash", newHead.Hash())
					return
				}
			}
			for rem.Hash() != add.Hash() {
				discarded = append(discarded, rem.Transactions()...)
				if rem = pool.chain.GetBlock(rem.ParentHash(), rem.NumberU64()-1); rem == nil {
					log.Error("Unrooted old chain seen by tx pool", "block", oldHead.Number, "hash", oldHead.Hash())
					return
				}
				included = append(included, add.Transactions()...)
				if add = pool.chain.GetBlock(add.ParentHash(), add.NumberU64()-1); add == nil {
					log.Error("Unrooted new chain seen by tx pool", "block", newHead.Number, "hash", newHead.Hash())
					return
				}
			}
			reinject = types.TxDifference(discarded, included)
		}
	}
	// Initialize the internal state to the current head
	if newHead == nil {
		newHead = pool.chain.CurrentBlock().Header() // Special case during testing
	}
	statedb, err := pool.chain.StateAt(newHead.Root)
	if err != nil {
		log.Error("Failed to reset txpool state", "err", err)
		return
	}
	pool.currentState = statedb
	pool.pendingState = state.ManageState(statedb)
	pool.currentMaxGas = newHead.GasLimit

	// Inject any transactions discarded due to reorgs
	log.Debug("Reinjecting stale transactions", "count", len(reinject))
	senderCacher.recover(pool.signer, reinject)
	pool.addTxsLocked(reinject, false)

	// validate the pool of pending transactions, this will remove
	// any transactions that have been included in the block or
	// have been invalidated because of another transaction (e.g.
	// higher gas price)
	pool.demoteUnexecutables()

	// Update all accounts to the latest known pending nonce
	for addr, list := range pool.pending {
		txs := list.Flatten() // Heavy but will be cached and is needed by the miner anyway
		pool.pendingState.SetNonce(addr, txs[len(txs)-1].Nonce()+1)
	}
	// Check the queue and move transactions over to the pending if possible
	// or remove those that have become invalid
	pool.promoteExecutables(nil)
}

// Stop terminates the transaction pool.
func (pool *TxPool) Stop() {
	// Unsubscribe all subscriptions registered from txpool
	pool.scope.Close()

	// Unsubscribe subscriptions registered from blockchain
	pool.chainHeadSub.Unsubscribe()
	pool.wg.Wait()

	if pool.journal != nil {
		pool.journal.close()
	}
	log.Info("Transaction pool stopped")
}

// SubscribeNewTxsEvent registers a subscription of NewTxsEvent and
// starts sending event to the given channel.
func (pool *TxPool) SubscribeNewTxsEvent(ch chan<- NewTxsEvent) event.Subscription {
	return pool.scope.Track(pool.txFeed.Subscribe(ch))
}

// GasPrice returns the current gas price enforced by the transaction pool.
func (pool *TxPool) GasPrice() *big.Int {
	pool.mu.RLock()
	defer pool.mu.RUnlock()

	return new(big.Int).Set(pool.gasPrice)
}

// SetGasPrice updates the minimum price required by the transaction pool for a
// new transaction, and drops all transactions below this threshold.
func (pool *TxPool) SetGasPrice(price *big.Int) {
	pool.mu.Lock()
	defer pool.mu.Unlock()

	pool.gasPrice = price
	for _, tx := range pool.priced.Cap(price, pool.locals) {
		pool.removeTx(tx.Hash(), false)
	}
	log.Info("Transaction pool price threshold updated", "price", price)
}

// State returns the virtual managed state of the transaction pool.
func (pool *TxPool) State() *state.ManagedState {
	pool.mu.RLock()
	defer pool.mu.RUnlock()

	return pool.pendingState
}

// Stats retrieves the current pool stats, namely the number of pending and the
// number of queued (non-executable) transactions.
func (pool *TxPool) Stats() (int, int) {
	pool.mu.RLock()
	defer pool.mu.RUnlock()

	return pool.stats()
}

// stats retrieves the current pool stats, namely the number of pending and the
// number of queued (non-executable) transactions.
func (pool *TxPool) stats() (int, int) {
	pending := 0
	for _, list := range pool.pending {
		pending += list.Len()
	}
	queued := 0
	for _, list := range pool.queue {
		queued += list.Len()
	}
	return pending, queued
}

// Content retrieves the data content of the transaction pool, returning all the
// pending as well as queued transactions, grouped by account and sorted by nonce.
func (pool *TxPool) Content() (map[common.Address]types.Transactions, map[common.Address]types.Transactions) {
	pool.mu.Lock()
	defer pool.mu.Unlock()

	pending := make(map[common.Address]types.Transactions)
	for addr, list := range pool.pending {
		pending[addr] = list.Flatten()
	}
	queued := make(map[common.Address]types.Transactions)
	for addr, list := range pool.queue {
		queued[addr] = list.Flatten()
	}
	return pending, queued
}

// Pending retrieves all currently processable transactions, grouped by origin
// account and sorted by nonce. The returned transaction set is a copy and can be
// freely modified by calling code.
func (pool *TxPool) Pending() (map[common.Address]types.Transactions, error) {
	pool.mu.Lock()
	defer pool.mu.Unlock()

	pending := make(map[common.Address]types.Transactions)
	for addr, list := range pool.pending {
		pending[addr] = list.Flatten()
	}
	return pending, nil
}

// Locals retrieves the accounts currently considered local by the pool.
func (pool *TxPool) Locals() []common.Address {
	pool.mu.Lock()
	defer pool.mu.Unlock()

	return pool.locals.flatten()
}

// local retrieves all currently known local transactions, grouped by origin
// account and sorted by nonce. The returned transaction set is a copy and can be
// freely modified by calling code.
func (pool *TxPool) local() map[common.Address]types.Transactions {
	txs := make(map[common.Address]types.Transactions)
	for addr := range pool.locals.accounts {
		if pending := pool.pending[addr]; pending != nil {
			txs[addr] = append(txs[addr], pending.Flatten()...)
		}
		if queued := pool.queue[addr]; queued != nil {
			txs[addr] = append(txs[addr], queued.Flatten()...)
		}
	}
	return txs
}

// validateTx checks whether a transaction is valid according to the consensus
// rules and adheres to some heuristic limits of the local node (price and size).
func (pool *TxPool) validateTx(tx *types.Transaction, local bool) error {
	// Heuristic limit, reject transactions over 32KB to prevent DOS attacks
	if tx.Size() > 32*1024 {
		return ErrOversizedData
	}
	// Transactions can't be negative. This may never happen using RLP decoded
	// transactions but may occur if you create a transaction using the RPC.
	//Resource by zc
	inputStr := string(tx.Data())
	//Resource by zc
	if tx.Value().Sign() < 0 {
		return ErrNegativeValue
	}
	// Ensure the transaction doesn't exceed the current block limit gas.
	//achilles replace gas with net
	//if pool.currentMaxGas < tx.Gas() {
	//	return ErrGasLimit
	//}

	//achilles repayment
	//v, r, s := tx.RawPaymentSignatureValues()
	//if v != nil && r != nil && s != nil{
	//	payment, err := types.RecoverPaymentPlain(tx.Hash(),v,r,s,false) //todo how to define true or false; payment gas blance valid
	//	if err != nil{
	//		return ErrInvalidSender
	//	}
	//	fmt.Println(payment)
	//}
	var netPayment common.Address
	if tx.IsRepayment() {
		payment, err := types.Sender(pool.signer, tx)
		if err != nil {
			return ErrInvalidSender
		}
		netPayment = payment
	}
	tx.RemovePaymentSignatureValues()
	// Make sure the transaction is signed properly
	from, err := types.Sender(pool.signer, tx)
	if err != nil {
		return ErrInvalidSender
	}
	if !tx.IsRepayment() {
		netPayment = from
	}

	// Drop non-local transactions under our own minimal accepted gas price
	//achilles replace gas with net
	//local = local || pool.locals.contains(from) // account may be local even if the transaction arrived from the network
	//if !local && pool.gasPrice.Cmp(tx.GasPrice()) > 0 {
	//	return ErrUnderpriced
	//}
	// Ensure the transaction adheres to nonce ordering
	if pool.currentState.GetNonce(from) > tx.Nonce() {
		return ErrNonceTooLow
	}
	// Transactor should have enough funds to cover the costs
	// cost == V + GP * GL
	//achilles replace gas with net
	//if pool.currentState.GetBalance(from).Cmp(tx.Cost()) < 0 {
	//	return ErrInsufficientFunds
	//}
	if pool.currentState.GetBalance(from).Cmp(tx.Value()) < 0 {
		return ErrInsufficientFunds
	}
	//achilles replace gas with net
	//intrGas, err := IntrinsicGas(tx.Data(), tx.To() == nil, pool.homestead)
	//if err != nil {
	//	return err
	//}
	//if tx.Gas() < intrGas {
	//	return ErrIntrinsicGas
	//}
	usableMorgageNetOfInb := pool.currentState.GetNet(netPayment)
	if !tx.IsMortgageNet() && !tx.IsUnMortgageNet() {
		if usableMorgageNetOfInb.Cmp(big.NewInt(300)) < 0 {
			return ErrOverAuableNetValue
		}
	}

	//Resource by zc
<<<<<<< HEAD
	inputStr := string(tx.Data())
	addressString := tx.To().String()
	addressN := common.HexToAddress(addressString)
=======
	//addressString := tx.To().String()
	//addressN := common.HexToAddress(addressString)
	addressN := from
>>>>>>> 63c1bd71
	expendCpuFromUnMortgageCpu := big.NewInt(50)
	expendNetFromUnMortgageNet := big.NewInt(300)
	usableCpu := pool.currentState.GetCpu(addressN)
	usableNet := pool.currentState.GetNet(addressN)
	usableMorgageCpuOfInb := pool.currentState.GetMortgageInbOfCpu(addressN)
	//usableMorgageNetOfInb := pool.currentState.GetMortgageInbOfNet(addressN)

	if inputStr == string("unmortgageCpu") {
		//Make sure the unmarshaled Cpu is less than the mortgaged Cpu
		if pool.currentState.GetMortgageInbOfCpu(addressN).Cmp(tx.Value()) < 0 {
			return ErrOverUnMortgageInbOfCpuValue
		}
		//Make sure unmarshalling CPU consumes enough NET
		if expendNetFromUnMortgageNet.Cmp(usableNet) == 1 {
			return ErrOverAuableNetValue
		}
		//Make sure unmarshalling CPU consumes enough CPU
		residueMorgageCpuOfInb := usableMorgageCpuOfInb.Sub(usableMorgageCpuOfInb, tx.Value())
		residueCpu := usableCpu.Mul(usableCpu, residueMorgageCpuOfInb).Div(usableCpu.Mul(usableCpu, residueMorgageCpuOfInb), usableMorgageCpuOfInb)
		if expendCpuFromUnMortgageCpu.Cmp(residueCpu) == 1 {
			return ErrOverAuableCpuValue
		}
	} else if inputStr == string("unmortgageNet") {
		//Make sure the unmarshaled Net is less than the mortgaged Net
		if pool.currentState.GetMortgageInbOfNet(addressN).Cmp(tx.Value()) < 0 {
			return ErrOverUnMortgageInbOfNetValue
		}
		//Make sure unmarshalling Net consumes enough Cpu
		if expendCpuFromUnMortgageCpu.Cmp(usableCpu) == 1 {
			return ErrOverAuableCpuValue
		}
		//Make sure unmarshalling NET consumes enough NET
		residueMorgageNetOfInb := usableMorgageNetOfInb.Sub(usableMorgageNetOfInb, tx.Value())
		residueNet := usableCpu.Mul(usableCpu, residueMorgageNetOfInb).Div(usableNet.Mul(usableNet, residueMorgageNetOfInb), residueMorgageNetOfInb)
		if expendNetFromUnMortgageNet.Cmp(residueNet) == 1 {
			return ErrOverAuableNetValue
		}
	}
	//Resource by zc
	return nil
}

// add validates a transaction and inserts it into the non-executable queue for
// later pending promotion and execution. If the transaction is a replacement for
// an already pending or queued one, it overwrites the previous and returns this
// so outer code doesn't uselessly call promote.
//
// If a newly added transaction is marked as local, its sending account will be
// whitelisted, preventing any associated transaction from being dropped out of
// the pool due to pricing constraints.
func (pool *TxPool) add(tx *types.Transaction, local bool) (bool, error) {
	// If the transaction is already known, discard it
	hash := tx.Hash()
	if pool.all.Get(hash) != nil {
		log.Trace("Discarding already known transaction", "hash", hash)
		return false, fmt.Errorf("known transaction: %x", hash)
	}
	// If the transaction fails basic validation, discard it
	if err := pool.validateTx(tx, local); err != nil {
		log.Trace("Discarding invalid transaction", "hash", hash, "err", err)
		invalidTxCounter.Inc(1)
		return false, err
	}
	// If the transaction pool is full, discard underpriced transactions
	if uint64(pool.all.Count()) >= pool.config.GlobalSlots+pool.config.GlobalQueue {
		// If the new transaction is underpriced, don't accept it
		if !local && pool.priced.Underpriced(tx, pool.locals) {
			log.Trace("Discarding underpriced transaction", "hash", hash, "price", tx.GasPrice())
			underpricedTxCounter.Inc(1)
			return false, ErrUnderpriced
		}
		// New transaction is better than our worse ones, make room for it
		drop := pool.priced.Discard(pool.all.Count()-int(pool.config.GlobalSlots+pool.config.GlobalQueue-1), pool.locals)
		for _, tx := range drop {
			log.Trace("Discarding freshly underpriced transaction", "hash", tx.Hash(), "price", tx.GasPrice())
			underpricedTxCounter.Inc(1)
			pool.removeTx(tx.Hash(), false)
		}
	}
	// If the transaction is replacing an already pending one, do directly
	from, _ := types.Sender(pool.signer, tx) // already validated
	if list := pool.pending[from]; list != nil && list.Overlaps(tx) {
		// Nonce already pending, check if required price bump is met
		inserted, old := list.Add(tx, pool.config.PriceBump)
		if !inserted {
			pendingDiscardCounter.Inc(1)
			return false, ErrReplaceUnderpriced
		}
		// New transaction is better, replace old one
		if old != nil {
			pool.all.Remove(old.Hash())
			pool.priced.Removed()
			pendingReplaceCounter.Inc(1)
		}
		pool.all.Add(tx)
		pool.priced.Put(tx)
		pool.journalTx(from, tx)

		log.Trace("Pooled new executable transaction", "hash", hash, "from", from, "to", tx.To())

		// We've directly injected a replacement transaction, notify subsystems
		go pool.txFeed.Send(NewTxsEvent{types.Transactions{tx}})

		return old != nil, nil
	}
	// New transaction isn't replacing a pending one, push into queue
	replace, err := pool.enqueueTx(hash, tx)
	if err != nil {
		return false, err
	}
	// Mark local addresses and journal local transactions
	if local {
		if !pool.locals.contains(from) {
			log.Info("Setting new local account", "address", from)
			pool.locals.add(from)
		}
	}
	pool.journalTx(from, tx)

	log.Trace("Pooled new future transaction", "hash", hash, "from", from, "to", tx.To())
	return replace, nil
}

// enqueueTx inserts a new transaction into the non-executable transaction queue.
//
// Note, this method assumes the pool lock is held!
func (pool *TxPool) enqueueTx(hash common.Hash, tx *types.Transaction) (bool, error) {
	// Try to insert the transaction into the future queue
	from, _ := types.Sender(pool.signer, tx) // already validated
	if pool.queue[from] == nil {
		pool.queue[from] = newTxList(false)
	}
	inserted, old := pool.queue[from].Add(tx, pool.config.PriceBump)
	if !inserted {
		// An older transaction was better, discard this
		queuedDiscardCounter.Inc(1)
		return false, ErrReplaceUnderpriced
	}
	// Discard any previous transaction and mark this
	if old != nil {
		pool.all.Remove(old.Hash())
		pool.priced.Removed()
		queuedReplaceCounter.Inc(1)
	}
	if pool.all.Get(hash) == nil {
		pool.all.Add(tx)
		pool.priced.Put(tx)
	}
	return old != nil, nil
}

// journalTx adds the specified transaction to the local disk journal if it is
// deemed to have been sent from a local account.
func (pool *TxPool) journalTx(from common.Address, tx *types.Transaction) {
	// Only journal if it's enabled and the transaction is local
	if pool.journal == nil || !pool.locals.contains(from) {
		return
	}
	if err := pool.journal.insert(tx); err != nil {
		log.Warn("Failed to journal local transaction", "err", err)
	}
}

// promoteTx adds a transaction to the pending (processable) list of transactions
// and returns whether it was inserted or an older was better.
//
// Note, this method assumes the pool lock is held!
func (pool *TxPool) promoteTx(addr common.Address, hash common.Hash, tx *types.Transaction) bool {
	// Try to insert the transaction into the pending queue
	if pool.pending[addr] == nil {
		pool.pending[addr] = newTxList(true)
	}
	list := pool.pending[addr]

	inserted, old := list.Add(tx, pool.config.PriceBump)
	if !inserted {
		// An older transaction was better, discard this
		pool.all.Remove(hash)
		pool.priced.Removed()

		pendingDiscardCounter.Inc(1)
		return false
	}
	// Otherwise discard any previous transaction and mark this
	if old != nil {
		pool.all.Remove(old.Hash())
		pool.priced.Removed()

		pendingReplaceCounter.Inc(1)
	}
	// Failsafe to work around direct pending inserts (tests)
	if pool.all.Get(hash) == nil {
		pool.all.Add(tx)
		pool.priced.Put(tx)
	}
	// Set the potentially new pending nonce and notify any subsystems of the new tx
	pool.beats[addr] = time.Now()
	pool.pendingState.SetNonce(addr, tx.Nonce()+1)

	return true
}

// AddLocal enqueues a single transaction into the pool if it is valid, marking
// the sender as a local one in the mean time, ensuring it goes around the local
// pricing constraints.
func (pool *TxPool) AddLocal(tx *types.Transaction) error {
	return pool.addTx(tx, !pool.config.NoLocals)
}

// AddRemote enqueues a single transaction into the pool if it is valid. If the
// sender is not among the locally tracked ones, full pricing constraints will
// apply.
func (pool *TxPool) AddRemote(tx *types.Transaction) error {
	return pool.addTx(tx, false)
}

// AddLocals enqueues a batch of transactions into the pool if they are valid,
// marking the senders as a local ones in the mean time, ensuring they go around
// the local pricing constraints.
func (pool *TxPool) AddLocals(txs []*types.Transaction) []error {
	return pool.addTxs(txs, !pool.config.NoLocals)
}

// AddRemotes enqueues a batch of transactions into the pool if they are valid.
// If the senders are not among the locally tracked ones, full pricing constraints
// will apply.
func (pool *TxPool) AddRemotes(txs []*types.Transaction) []error {
	return pool.addTxs(txs, false)
}

// addTx enqueues a single transaction into the pool if it is valid.
func (pool *TxPool) addTx(tx *types.Transaction, local bool) error {
	pool.mu.Lock()
	defer pool.mu.Unlock()

	// Try to inject the transaction and update any state
	replace, err := pool.add(tx, local)
	if err != nil {
		return err
	}
	// If we added a new transaction, run promotion checks and return
	if !replace {
		from, _ := types.Sender(pool.signer, tx) // already validated
		pool.promoteExecutables([]common.Address{from})
	}
	return nil
}

// addTxs attempts to queue a batch of transactions if they are valid.
func (pool *TxPool) addTxs(txs []*types.Transaction, local bool) []error {
	pool.mu.Lock()
	defer pool.mu.Unlock()

	return pool.addTxsLocked(txs, local)
}

// addTxsLocked attempts to queue a batch of transactions if they are valid,
// whilst assuming the transaction pool lock is already held.
func (pool *TxPool) addTxsLocked(txs []*types.Transaction, local bool) []error {
	// Add the batch of transactions, tracking the accepted ones
	dirty := make(map[common.Address]struct{})
	errs := make([]error, len(txs))

	for i, tx := range txs {
		var replace bool
		if replace, errs[i] = pool.add(tx, local); errs[i] == nil && !replace {
			from, _ := types.Sender(pool.signer, tx) // already validated
			dirty[from] = struct{}{}
		}
	}
	// Only reprocess the internal state if something was actually added
	if len(dirty) > 0 {
		addrs := make([]common.Address, 0, len(dirty))
		for addr := range dirty {
			addrs = append(addrs, addr)
		}
		pool.promoteExecutables(addrs)
	}
	return errs
}

// Status returns the status (unknown/pending/queued) of a batch of transactions
// identified by their hashes.
func (pool *TxPool) Status(hashes []common.Hash) []TxStatus {
	pool.mu.RLock()
	defer pool.mu.RUnlock()

	status := make([]TxStatus, len(hashes))
	for i, hash := range hashes {
		if tx := pool.all.Get(hash); tx != nil {
			from, _ := types.Sender(pool.signer, tx) // already validated
			if pool.pending[from] != nil && pool.pending[from].txs.items[tx.Nonce()] != nil {
				status[i] = TxStatusPending
			} else {
				status[i] = TxStatusQueued
			}
		}
	}
	return status
}

// Get returns a transaction if it is contained in the pool
// and nil otherwise.
func (pool *TxPool) Get(hash common.Hash) *types.Transaction {
	return pool.all.Get(hash)
}

// removeTx removes a single transaction from the queue, moving all subsequent
// transactions back to the future queue.
func (pool *TxPool) removeTx(hash common.Hash, outofbound bool) {
	// Fetch the transaction we wish to delete
	tx := pool.all.Get(hash)
	if tx == nil {
		return
	}
	addr, _ := types.Sender(pool.signer, tx) // already validated during insertion

	// Remove it from the list of known transactions
	pool.all.Remove(hash)
	if outofbound {
		pool.priced.Removed()
	}
	// Remove the transaction from the pending lists and reset the account nonce
	if pending := pool.pending[addr]; pending != nil {
		if removed, invalids := pending.Remove(tx); removed {
			// If no more pending transactions are left, remove the list
			if pending.Empty() {
				delete(pool.pending, addr)
				delete(pool.beats, addr)
			}
			// Postpone any invalidated transactions
			for _, tx := range invalids {
				pool.enqueueTx(tx.Hash(), tx)
			}
			// Update the account nonce if needed
			if nonce := tx.Nonce(); pool.pendingState.GetNonce(addr) > nonce {
				pool.pendingState.SetNonce(addr, nonce)
			}
			return
		}
	}
	// Transaction is in the future queue
	if future := pool.queue[addr]; future != nil {
		future.Remove(tx)
		if future.Empty() {
			delete(pool.queue, addr)
		}
	}
}

// promoteExecutables moves transactions that have become processable from the
// future queue to the set of pending transactions. During this process, all
// invalidated transactions (low nonce, low balance) are deleted.
func (pool *TxPool) promoteExecutables(accounts []common.Address) {
	// Track the promoted transactions to broadcast them at once
	var promoted []*types.Transaction

	// Gather all the accounts potentially needing updates
	if accounts == nil {
		accounts = make([]common.Address, 0, len(pool.queue))
		for addr := range pool.queue {
			accounts = append(accounts, addr)
		}
	}
	// Iterate over all accounts and promote any executable transactions
	for _, addr := range accounts {
		list := pool.queue[addr]
		if list == nil {
			continue // Just in case someone calls with a non existing account
		}
		// Drop all transactions that are deemed too old (low nonce)
		for _, tx := range list.Forward(pool.currentState.GetNonce(addr)) {
			hash := tx.Hash()
			log.Trace("Removed old queued transaction", "hash", hash)
			pool.all.Remove(hash)
			pool.priced.Removed()
		}
		// Drop all transactions that are too costly (low balance or out of gas)
		drops, _ := list.Filter(pool.currentState.GetBalance(addr), pool.currentMaxGas)
		for _, tx := range drops {
			hash := tx.Hash()
			log.Trace("Removed unpayable queued transaction", "hash", hash)
			pool.all.Remove(hash)
			pool.priced.Removed()
			queuedNofundsCounter.Inc(1)
		}
		// Gather all executable transactions and promote them
		for _, tx := range list.Ready(pool.pendingState.GetNonce(addr)) {
			hash := tx.Hash()
			if pool.promoteTx(addr, hash, tx) {
				log.Trace("Promoting queued transaction", "hash", hash)
				promoted = append(promoted, tx)
			}
		}
		// Drop all transactions over the allowed limit
		if !pool.locals.contains(addr) {
			for _, tx := range list.Cap(int(pool.config.AccountQueue)) {
				hash := tx.Hash()
				pool.all.Remove(hash)
				pool.priced.Removed()
				queuedRateLimitCounter.Inc(1)
				log.Trace("Removed cap-exceeding queued transaction", "hash", hash)
			}
		}
		// Delete the entire queue entry if it became empty.
		if list.Empty() {
			delete(pool.queue, addr)
		}
	}
	// Notify subsystem for new promoted transactions.
	if len(promoted) > 0 {
		go pool.txFeed.Send(NewTxsEvent{promoted})
	}
	// If the pending limit is overflown, start equalizing allowances
	pending := uint64(0)
	for _, list := range pool.pending {
		pending += uint64(list.Len())
	}
	if pending > pool.config.GlobalSlots {
		pendingBeforeCap := pending
		// Assemble a spam order to penalize large transactors first
		spammers := prque.New(nil)
		for addr, list := range pool.pending {
			// Only evict transactions from high rollers
			if !pool.locals.contains(addr) && uint64(list.Len()) > pool.config.AccountSlots {
				spammers.Push(addr, int64(list.Len()))
			}
		}
		// Gradually drop transactions from offenders
		offenders := []common.Address{}
		for pending > pool.config.GlobalSlots && !spammers.Empty() {
			// Retrieve the next offender if not local address
			offender, _ := spammers.Pop()
			offenders = append(offenders, offender.(common.Address))

			// Equalize balances until all the same or below threshold
			if len(offenders) > 1 {
				// Calculate the equalization threshold for all current offenders
				threshold := pool.pending[offender.(common.Address)].Len()

				// Iteratively reduce all offenders until below limit or threshold reached
				for pending > pool.config.GlobalSlots && pool.pending[offenders[len(offenders)-2]].Len() > threshold {
					for i := 0; i < len(offenders)-1; i++ {
						list := pool.pending[offenders[i]]
						for _, tx := range list.Cap(list.Len() - 1) {
							// Drop the transaction from the global pools too
							hash := tx.Hash()
							pool.all.Remove(hash)
							pool.priced.Removed()

							// Update the account nonce to the dropped transaction
							if nonce := tx.Nonce(); pool.pendingState.GetNonce(offenders[i]) > nonce {
								pool.pendingState.SetNonce(offenders[i], nonce)
							}
							log.Trace("Removed fairness-exceeding pending transaction", "hash", hash)
						}
						pending--
					}
				}
			}
		}
		// If still above threshold, reduce to limit or min allowance
		if pending > pool.config.GlobalSlots && len(offenders) > 0 {
			for pending > pool.config.GlobalSlots && uint64(pool.pending[offenders[len(offenders)-1]].Len()) > pool.config.AccountSlots {
				for _, addr := range offenders {
					list := pool.pending[addr]
					for _, tx := range list.Cap(list.Len() - 1) {
						// Drop the transaction from the global pools too
						hash := tx.Hash()
						pool.all.Remove(hash)
						pool.priced.Removed()

						// Update the account nonce to the dropped transaction
						if nonce := tx.Nonce(); pool.pendingState.GetNonce(addr) > nonce {
							pool.pendingState.SetNonce(addr, nonce)
						}
						log.Trace("Removed fairness-exceeding pending transaction", "hash", hash)
					}
					pending--
				}
			}
		}
		pendingRateLimitCounter.Inc(int64(pendingBeforeCap - pending))
	}
	// If we've queued more transactions than the hard limit, drop oldest ones
	queued := uint64(0)
	for _, list := range pool.queue {
		queued += uint64(list.Len())
	}
	if queued > pool.config.GlobalQueue {
		// Sort all accounts with queued transactions by heartbeat
		addresses := make(addressesByHeartbeat, 0, len(pool.queue))
		for addr := range pool.queue {
			if !pool.locals.contains(addr) { // don't drop locals
				addresses = append(addresses, addressByHeartbeat{addr, pool.beats[addr]})
			}
		}
		sort.Sort(addresses)

		// Drop transactions until the total is below the limit or only locals remain
		for drop := queued - pool.config.GlobalQueue; drop > 0 && len(addresses) > 0; {
			addr := addresses[len(addresses)-1]
			list := pool.queue[addr.address]

			addresses = addresses[:len(addresses)-1]

			// Drop all transactions if they are less than the overflow
			if size := uint64(list.Len()); size <= drop {
				for _, tx := range list.Flatten() {
					pool.removeTx(tx.Hash(), true)
				}
				drop -= size
				queuedRateLimitCounter.Inc(int64(size))
				continue
			}
			// Otherwise drop only last few transactions
			txs := list.Flatten()
			for i := len(txs) - 1; i >= 0 && drop > 0; i-- {
				pool.removeTx(txs[i].Hash(), true)
				drop--
				queuedRateLimitCounter.Inc(1)
			}
		}
	}
}

// demoteUnexecutables removes invalid and processed transactions from the pools
// executable/pending queue and any subsequent transactions that become unexecutable
// are moved back into the future queue.
func (pool *TxPool) demoteUnexecutables() {
	// Iterate over all accounts and demote any non-executable transactions
	for addr, list := range pool.pending {
		nonce := pool.currentState.GetNonce(addr)

		// Drop all transactions that are deemed too old (low nonce)
		for _, tx := range list.Forward(nonce) {
			hash := tx.Hash()
			log.Trace("Removed old pending transaction", "hash", hash)
			pool.all.Remove(hash)
			pool.priced.Removed()
		}
		// Drop all transactions that are too costly (low balance or out of gas), and queue any invalids back for later
		drops, invalids := list.Filter(pool.currentState.GetBalance(addr), pool.currentMaxGas)
		for _, tx := range drops {
			hash := tx.Hash()
			log.Trace("Removed unpayable pending transaction", "hash", hash)
			pool.all.Remove(hash)
			pool.priced.Removed()
			pendingNofundsCounter.Inc(1)
		}
		for _, tx := range invalids {
			hash := tx.Hash()
			log.Trace("Demoting pending transaction", "hash", hash)
			pool.enqueueTx(hash, tx)
		}
		// If there's a gap in front, alert (should never happen) and postpone all transactions
		if list.Len() > 0 && list.txs.Get(nonce) == nil {
			for _, tx := range list.Cap(0) {
				hash := tx.Hash()
				log.Error("Demoting invalidated transaction", "hash", hash)
				pool.enqueueTx(hash, tx)
			}
		}
		// Delete the entire queue entry if it became empty.
		if list.Empty() {
			delete(pool.pending, addr)
			delete(pool.beats, addr)
		}
	}
}

// addressByHeartbeat is an account address tagged with its last activity timestamp.
type addressByHeartbeat struct {
	address   common.Address
	heartbeat time.Time
}

type addressesByHeartbeat []addressByHeartbeat

func (a addressesByHeartbeat) Len() int           { return len(a) }
func (a addressesByHeartbeat) Less(i, j int) bool { return a[i].heartbeat.Before(a[j].heartbeat) }
func (a addressesByHeartbeat) Swap(i, j int)      { a[i], a[j] = a[j], a[i] }

// accountSet is simply a set of addresses to check for existence, and a signer
// capable of deriving addresses from transactions.
type accountSet struct {
	accounts map[common.Address]struct{}
	signer   types.Signer
	cache    *[]common.Address
}

// newAccountSet creates a new address set with an associated signer for sender
// derivations.
func newAccountSet(signer types.Signer) *accountSet {
	return &accountSet{
		accounts: make(map[common.Address]struct{}),
		signer:   signer,
	}
}

// contains checks if a given address is contained within the set.
func (as *accountSet) contains(addr common.Address) bool {
	_, exist := as.accounts[addr]
	return exist
}

// containsTx checks if the sender of a given tx is within the set. If the sender
// cannot be derived, this method returns false.
func (as *accountSet) containsTx(tx *types.Transaction) bool {
	if addr, err := types.Sender(as.signer, tx); err == nil {
		return as.contains(addr)
	}
	return false
}

// add inserts a new address into the set to track.
func (as *accountSet) add(addr common.Address) {
	as.accounts[addr] = struct{}{}
	as.cache = nil
}

// flatten returns the list of addresses within this set, also caching it for later
// reuse. The returned slice should not be changed!
func (as *accountSet) flatten() []common.Address {
	if as.cache == nil {
		accounts := make([]common.Address, 0, len(as.accounts))
		for account := range as.accounts {
			accounts = append(accounts, account)
		}
		as.cache = &accounts
	}
	return *as.cache
}

// txLookup is used internally by TxPool to track transactions while allowing lookup without
// mutex contention.
//
// Note, although this type is properly protected against concurrent access, it
// is **not** a type that should ever be mutated or even exposed outside of the
// transaction pool, since its internal state is tightly coupled with the pools
// internal mechanisms. The sole purpose of the type is to permit out-of-bound
// peeking into the pool in TxPool.Get without having to acquire the widely scoped
// TxPool.mu mutex.
type txLookup struct {
	all  map[common.Hash]*types.Transaction
	lock sync.RWMutex
}

// newTxLookup returns a new txLookup structure.
func newTxLookup() *txLookup {
	return &txLookup{
		all: make(map[common.Hash]*types.Transaction),
	}
}

// Range calls f on each key and value present in the map.
func (t *txLookup) Range(f func(hash common.Hash, tx *types.Transaction) bool) {
	t.lock.RLock()
	defer t.lock.RUnlock()

	for key, value := range t.all {
		if !f(key, value) {
			break
		}
	}
}

// Get returns a transaction if it exists in the lookup, or nil if not found.
func (t *txLookup) Get(hash common.Hash) *types.Transaction {
	t.lock.RLock()
	defer t.lock.RUnlock()

	return t.all[hash]
}

// Count returns the current number of items in the lookup.
func (t *txLookup) Count() int {
	t.lock.RLock()
	defer t.lock.RUnlock()

	return len(t.all)
}

// Add adds a transaction to the lookup.
func (t *txLookup) Add(tx *types.Transaction) {
	t.lock.Lock()
	defer t.lock.Unlock()

	t.all[tx.Hash()] = tx
}

// Remove removes a transaction from the lookup.
func (t *txLookup) Remove(hash common.Hash) {
	t.lock.Lock()
	defer t.lock.Unlock()

	delete(t.all, hash)
}<|MERGE_RESOLUTION|>--- conflicted
+++ resolved
@@ -652,15 +652,10 @@
 	}
 
 	//Resource by zc
-<<<<<<< HEAD
 	inputStr := string(tx.Data())
-	addressString := tx.To().String()
-	addressN := common.HexToAddress(addressString)
-=======
 	//addressString := tx.To().String()
 	//addressN := common.HexToAddress(addressString)
 	addressN := from
->>>>>>> 63c1bd71
 	expendCpuFromUnMortgageCpu := big.NewInt(50)
 	expendNetFromUnMortgageNet := big.NewInt(300)
 	usableCpu := pool.currentState.GetCpu(addressN)
