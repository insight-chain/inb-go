// Copyright 2014 The go-ethereum Authors
// This file is part of the go-ethereum library.
//
// The go-ethereum library is free software: you can redistribute it and/or modify
// it under the terms of the GNU Lesser General Public License as published by
// the Free Software Foundation, either version 3 of the License, or
// (at your option) any later version.
//
// The go-ethereum library is distributed in the hope that it will be useful,
// but WITHOUT ANY WARRANTY; without even the implied warranty of
// MERCHANTABILITY or FITNESS FOR A PARTICULAR PURPOSE. See the
// GNU Lesser General Public License for more details.
//
// You should have received a copy of the GNU Lesser General Public License
// along with the go-ethereum library. If not, see <http://www.gnu.org/licenses/>.

package core

import (
	"errors"
	"fmt"
	"github.com/insight-chain/inb-go/consensus/vdpos"
	"math"
	"math/big"
	"sort"
	"strconv"
	"strings"
	"sync"
	"time"

	"github.com/insight-chain/inb-go/common"
	"github.com/insight-chain/inb-go/common/prque"
	"github.com/insight-chain/inb-go/core/state"
	"github.com/insight-chain/inb-go/core/types"
	"github.com/insight-chain/inb-go/event"
	"github.com/insight-chain/inb-go/log"
	"github.com/insight-chain/inb-go/metrics"
	"github.com/insight-chain/inb-go/params"
)

const (
	// chainHeadChanSize is the size of channel listening to ChainHeadEvent.
	chainHeadChanSize = 10
	//inb by ghy begin
	ResponseRate = float64(0.01)
	CycleTimes   = uint64(12)
	//inb by ghy end
)

var (
	// ErrInvalidSender is returned if the transaction contains an invalid signature.
	ErrInvalidSender = errors.New("invalid sender")

	// ErrNonceTooLow is returned if the nonce of a transaction is lower than the
	// one present in the local chain.
	ErrNonceTooLow = errors.New("nonce too low")

	// ErrUnderpriced is returned if a transaction's gas price is below the minimum
	// configured for the transaction pool.
	ErrUnderpriced = errors.New("transaction underpriced")

	// ErrReplaceUnderpriced is returned if a transaction is attempted to be replaced
	// with a different one without the required price bump.
	ErrReplaceUnderpriced = errors.New("replacement transaction underpriced")

	// ErrInsufficientFunds is returned if the total cost of executing a transaction
	// is higher than the balance of the user's account.
	ErrInsufficientFunds = errors.New("insufficient funds for value")

	// ErrIntrinsicGas is returned if the transaction is specified to use less gas
	// than required to start the invocation.
	ErrIntrinsicGas = errors.New("intrinsic gas too low")

	// ErrGasLimit is returned if a transaction's requested gas limit exceeds the
	// maximum allowance of the current block.
	ErrGasLimit = errors.New("exceeds block gas limit")

	// ErrNegativeValue is a sanity error to ensure noone is able to specify a
	// transaction with a negative value.
	ErrNegativeValue = errors.New("negative value")

	// ErrOversizedData is returned if the input data of a transaction is greater
	// than some meaningful limit a user might use. This is not a consensus error
	// making the transaction invalid, rather a DOS protection.
	ErrOversizedData = errors.New("oversized data")
	//Resource by zc
	ErrOverUnMortgageInbOfCpuValue = errors.New("over MortgageInbOfCpu number")
	ErrOverUnMortgageInbOfNetValue = errors.New("over MortgageInbOfNet number")
	ErrOverAuableCpuValue          = errors.New("over AuableCpu number")
	ErrOverAuableNetValue          = errors.New("over AuableNet number")
	ErrOverBalanceValue            = errors.New("Balance is not enough ")
	ErrBeforeResetTime             = errors.New("before reset time")
	ErrParameterError              = errors.New("Parameter error")

	//achilles0718 regular mortgagtion
	ErrCountLimit = errors.New("exceeds mortgagtion count limit")
)

var (
	evictionInterval    = time.Minute     // Time interval to check for evictable transactions
	statsReportInterval = 8 * time.Second // Time interval to report transaction pool stats
)

var (
	// Metrics for the pending pool
	pendingDiscardCounter   = metrics.NewRegisteredCounter("txpool/pending/discard", nil)
	pendingReplaceCounter   = metrics.NewRegisteredCounter("txpool/pending/replace", nil)
	pendingRateLimitCounter = metrics.NewRegisteredCounter("txpool/pending/ratelimit", nil) // Dropped due to rate limiting
	pendingNofundsCounter   = metrics.NewRegisteredCounter("txpool/pending/nofunds", nil)   // Dropped due to out-of-funds

	// Metrics for the queued pool
	queuedDiscardCounter   = metrics.NewRegisteredCounter("txpool/queued/discard", nil)
	queuedReplaceCounter   = metrics.NewRegisteredCounter("txpool/queued/replace", nil)
	queuedRateLimitCounter = metrics.NewRegisteredCounter("txpool/queued/ratelimit", nil) // Dropped due to rate limiting
	queuedNofundsCounter   = metrics.NewRegisteredCounter("txpool/queued/nofunds", nil)   // Dropped due to out-of-funds

	// General tx metrics
	invalidTxCounter     = metrics.NewRegisteredCounter("txpool/invalid", nil)
	underpricedTxCounter = metrics.NewRegisteredCounter("txpool/underpriced", nil)
)

// TxStatus is the current status of a transaction as seen by the pool.
type TxStatus uint

const (
	TxStatusUnknown TxStatus = iota
	TxStatusQueued
	TxStatusPending
	TxStatusIncluded
)

// blockChain provides the state of blockchain and current gas limit to do
// some pre checks in tx pool and event subscribers.
type blockChain interface {
	CurrentBlock() *types.Block
	GetBlock(hash common.Hash, number uint64) *types.Block
	StateAt(root common.Hash) (*state.StateDB, error)

	SubscribeChainHeadEvent(ch chan<- ChainHeadEvent) event.Subscription
}

// TxPoolConfig are the configuration parameters of the transaction pool.
type TxPoolConfig struct {
	Locals    []common.Address // Addresses that should be treated by default as local
	NoLocals  bool             // Whether local transaction handling should be disabled
	Journal   string           // Journal of local transactions to survive node restarts
	Rejournal time.Duration    // Time interval to regenerate the local transaction journal

	PriceLimit uint64 // Minimum gas price to enforce for acceptance into the pool
	PriceBump  uint64 // Minimum price bump percentage to replace an already existing transaction (nonce)

	AccountSlots uint64 // Number of executable transaction slots guaranteed per account
	GlobalSlots  uint64 // Maximum number of executable transaction slots for all accounts
	AccountQueue uint64 // Maximum number of non-executable transaction slots permitted per account
	GlobalQueue  uint64 // Maximum number of non-executable transaction slots for all accounts

	Lifetime time.Duration // Maximum amount of time non-executable transaction are queued
}

// DefaultTxPoolConfig contains the default configurations for the transaction
// pool.
var DefaultTxPoolConfig = TxPoolConfig{
	Journal:   "transactions.rlp",
	Rejournal: time.Hour,

	PriceLimit: 1,
	PriceBump:  10,

	AccountSlots: 16,
	GlobalSlots:  4096,
	AccountQueue: 64,
	GlobalQueue:  1024,

	Lifetime: 3 * time.Hour,
}

// sanitize checks the provided user configurations and changes anything that's
// unreasonable or unworkable.
func (config *TxPoolConfig) sanitize() TxPoolConfig {
	conf := *config
	if conf.Rejournal < time.Second {
		log.Warn("Sanitizing invalid txpool journal time", "provided", conf.Rejournal, "updated", time.Second)
		conf.Rejournal = time.Second
	}
	if conf.PriceLimit < 1 {
		log.Warn("Sanitizing invalid txpool price limit", "provided", conf.PriceLimit, "updated", DefaultTxPoolConfig.PriceLimit)
		conf.PriceLimit = DefaultTxPoolConfig.PriceLimit
	}
	if conf.PriceBump < 1 {
		log.Warn("Sanitizing invalid txpool price bump", "provided", conf.PriceBump, "updated", DefaultTxPoolConfig.PriceBump)
		conf.PriceBump = DefaultTxPoolConfig.PriceBump
	}
	return conf
}

// TxPool contains all currently known transactions. Transactions
// enter the pool when they are received from the network or submitted
// locally. They exit the pool when they are included in the blockchain.
//
// The pool separates processable transactions (which can be applied to the
// current state) and future transactions. Transactions move between those
// two states over time as they are received and processed.
type TxPool struct {
	config       TxPoolConfig
	chainconfig  *params.ChainConfig
	chain        blockChain
	gasPrice     *big.Int
	txFeed       event.Feed
	scope        event.SubscriptionScope
	chainHeadCh  chan ChainHeadEvent
	chainHeadSub event.Subscription
	signer       types.Signer
	mu           sync.RWMutex

	currentState  *state.StateDB      // Current state in the blockchain head
	pendingState  *state.ManagedState // Pending state tracking virtual nonces
	currentMaxGas uint64              // Current gas limit for transaction caps

	locals  *accountSet // Set of local transaction to exempt from eviction rules
	journal *txJournal  // Journal of local transaction to back up to disk

	pending map[common.Address]*txList   // All currently processable transactions
	queue   map[common.Address]*txList   // Queued but non-processable transactions
	beats   map[common.Address]time.Time // Last heartbeat from each known account
	all     *txLookup                    // All transactions to allow lookups
	priced  *txPricedList                // All transactions sorted by price

	wg sync.WaitGroup // for shutdown sync

	homestead bool
}

// NewTxPool creates a new transaction pool to gather, sort and filter inbound
// transactions from the network.
func NewTxPool(config TxPoolConfig, chainconfig *params.ChainConfig, chain blockChain) *TxPool {
	// Sanitize the input to ensure no vulnerable gas prices are set
	config = (&config).sanitize()

	// Create the transaction pool with its initial settings
	pool := &TxPool{
		config:      config,
		chainconfig: chainconfig,
		chain:       chain,
		signer:      types.NewEIP155Signer(chainconfig.ChainID),
		pending:     make(map[common.Address]*txList),
		queue:       make(map[common.Address]*txList),
		beats:       make(map[common.Address]time.Time),
		all:         newTxLookup(),
		chainHeadCh: make(chan ChainHeadEvent, chainHeadChanSize),
		gasPrice:    new(big.Int).SetUint64(config.PriceLimit),
	}
	pool.locals = newAccountSet(pool.signer)
	for _, addr := range config.Locals {
		log.Info("Setting new local account", "address", addr)
		pool.locals.add(addr)
	}
	pool.priced = newTxPricedList(pool.all)
	pool.reset(nil, chain.CurrentBlock().Header())

	// If local transactions and journaling is enabled, load from disk
	if !config.NoLocals && config.Journal != "" {
		pool.journal = newTxJournal(config.Journal)

		if err := pool.journal.load(pool.AddLocals); err != nil {
			log.Warn("Failed to load transaction journal", "err", err)
		}
		if err := pool.journal.rotate(pool.local()); err != nil {
			log.Warn("Failed to rotate transaction journal", "err", err)
		}
	}
	// Subscribe events from blockchain
	pool.chainHeadSub = pool.chain.SubscribeChainHeadEvent(pool.chainHeadCh)

	// Start the event loop and return
	pool.wg.Add(1)
	go pool.loop()

	return pool
}

// loop is the transaction pool's main event loop, waiting for and reacting to
// outside blockchain events as well as for various reporting and transaction
// eviction events.
func (pool *TxPool) loop() {
	defer pool.wg.Done()

	// Start the stats reporting and transaction eviction tickers
	var prevPending, prevQueued, prevStales int

	report := time.NewTicker(statsReportInterval)
	defer report.Stop()

	evict := time.NewTicker(evictionInterval)
	defer evict.Stop()

	journal := time.NewTicker(pool.config.Rejournal)
	defer journal.Stop()

	// Track the previous head headers for transaction reorgs
	head := pool.chain.CurrentBlock()

	// Keep waiting for and reacting to the various events
	for {
		select {
		// Handle ChainHeadEvent
		case ev := <-pool.chainHeadCh:
			if ev.Block != nil {
				pool.mu.Lock()
				if pool.chainconfig.IsHomestead(ev.Block.Number()) {
					pool.homestead = true
				}
				pool.reset(head.Header(), ev.Block.Header())
				head = ev.Block

				pool.mu.Unlock()
			}
		// Be unsubscribed due to system stopped
		case <-pool.chainHeadSub.Err():
			return

		// Handle stats reporting ticks
		case <-report.C:
			pool.mu.RLock()
			pending, queued := pool.stats()
			stales := pool.priced.stales
			pool.mu.RUnlock()

			if pending != prevPending || queued != prevQueued || stales != prevStales {
				log.Debug("Transaction pool status report", "executable", pending, "queued", queued, "stales", stales)
				prevPending, prevQueued, prevStales = pending, queued, stales
			}

		// Handle inactive account transaction eviction
		case <-evict.C:
			pool.mu.Lock()
			for addr := range pool.queue {
				// Skip local transactions from the eviction mechanism
				if pool.locals.contains(addr) {
					continue
				}
				// Any non-locals old enough should be removed
				if time.Since(pool.beats[addr]) > pool.config.Lifetime {
					for _, tx := range pool.queue[addr].Flatten() {
						pool.removeTx(tx.Hash(), true)
					}
				}
			}
			pool.mu.Unlock()

		// Handle local transaction journal rotation
		case <-journal.C:
			if pool.journal != nil {
				pool.mu.Lock()
				if err := pool.journal.rotate(pool.local()); err != nil {
					log.Warn("Failed to rotate local tx journal", "err", err)
				}
				pool.mu.Unlock()
			}
		}
	}
}

// lockedReset is a wrapper around reset to allow calling it in a thread safe
// manner. This method is only ever used in the tester!
func (pool *TxPool) lockedReset(oldHead, newHead *types.Header) {
	pool.mu.Lock()
	defer pool.mu.Unlock()

	pool.reset(oldHead, newHead)
}

// reset retrieves the current state of the blockchain and ensures the content
// of the transaction pool is valid with regard to the chain state.
func (pool *TxPool) reset(oldHead, newHead *types.Header) {
	// If we're reorging an old state, reinject all dropped transactions
	var reinject types.Transactions

	if oldHead != nil && oldHead.Hash() != newHead.ParentHash {
		// If the reorg is too deep, avoid doing it (will happen during fast sync)
		oldNum := oldHead.Number.Uint64()
		newNum := newHead.Number.Uint64()

		if depth := uint64(math.Abs(float64(oldNum) - float64(newNum))); depth > 64 {
			log.Debug("Skipping deep transaction reorg", "depth", depth)
		} else {
			// Reorg seems shallow enough to pull in all transactions into memory
			var discarded, included types.Transactions

			var (
				rem = pool.chain.GetBlock(oldHead.Hash(), oldHead.Number.Uint64())
				add = pool.chain.GetBlock(newHead.Hash(), newHead.Number.Uint64())
			)
			for rem.NumberU64() > add.NumberU64() {
				discarded = append(discarded, rem.Transactions()...)
				if rem = pool.chain.GetBlock(rem.ParentHash(), rem.NumberU64()-1); rem == nil {
					log.Error("Unrooted old chain seen by tx pool", "block", oldHead.Number, "hash", oldHead.Hash())
					return
				}
			}
			for add.NumberU64() > rem.NumberU64() {
				included = append(included, add.Transactions()...)
				if add = pool.chain.GetBlock(add.ParentHash(), add.NumberU64()-1); add == nil {
					log.Error("Unrooted new chain seen by tx pool", "block", newHead.Number, "hash", newHead.Hash())
					return
				}
			}
			for rem.Hash() != add.Hash() {
				discarded = append(discarded, rem.Transactions()...)
				if rem = pool.chain.GetBlock(rem.ParentHash(), rem.NumberU64()-1); rem == nil {
					log.Error("Unrooted old chain seen by tx pool", "block", oldHead.Number, "hash", oldHead.Hash())
					return
				}
				included = append(included, add.Transactions()...)
				if add = pool.chain.GetBlock(add.ParentHash(), add.NumberU64()-1); add == nil {
					log.Error("Unrooted new chain seen by tx pool", "block", newHead.Number, "hash", newHead.Hash())
					return
				}
			}
			reinject = types.TxDifference(discarded, included)
		}
	}
	// Initialize the internal state to the current head
	if newHead == nil {
		newHead = pool.chain.CurrentBlock().Header() // Special case during testing
	}
	statedb, err := pool.chain.StateAt(newHead.Root)
	if err != nil {
		log.Error("Failed to reset txpool state", "err", err)
		return
	}
	pool.currentState = statedb
	pool.pendingState = state.ManageState(statedb)
	pool.currentMaxGas = newHead.GasLimit

	// Inject any transactions discarded due to reorgs
	log.Debug("Reinjecting stale transactions", "count", len(reinject))
	senderCacher.recover(pool.signer, reinject)
	pool.addTxsLocked(reinject, false)

	// validate the pool of pending transactions, this will remove
	// any transactions that have been included in the block or
	// have been invalidated because of another transaction (e.g.
	// higher gas price)
	pool.demoteUnexecutables()

	// Update all accounts to the latest known pending nonce
	for addr, list := range pool.pending {
		txs := list.Flatten() // Heavy but will be cached and is needed by the miner anyway
		pool.pendingState.SetNonce(addr, txs[len(txs)-1].Nonce()+1)
	}
	// Check the queue and move transactions over to the pending if possible
	// or remove those that have become invalid
	pool.promoteExecutables(nil)
}

// Stop terminates the transaction pool.
func (pool *TxPool) Stop() {
	// Unsubscribe all subscriptions registered from txpool
	pool.scope.Close()

	// Unsubscribe subscriptions registered from blockchain
	pool.chainHeadSub.Unsubscribe()
	pool.wg.Wait()

	if pool.journal != nil {
		pool.journal.close()
	}
	log.Info("Transaction pool stopped")
}

// SubscribeNewTxsEvent registers a subscription of NewTxsEvent and
// starts sending event to the given channel.
func (pool *TxPool) SubscribeNewTxsEvent(ch chan<- NewTxsEvent) event.Subscription {
	return pool.scope.Track(pool.txFeed.Subscribe(ch))
}

// GasPrice returns the current gas price enforced by the transaction pool.
func (pool *TxPool) GasPrice() *big.Int {
	pool.mu.RLock()
	defer pool.mu.RUnlock()

	return new(big.Int).Set(pool.gasPrice)
}

// SetGasPrice updates the minimum price required by the transaction pool for a
// new transaction, and drops all transactions below this threshold.
func (pool *TxPool) SetGasPrice(price *big.Int) {
	pool.mu.Lock()
	defer pool.mu.Unlock()

	pool.gasPrice = price
	for _, tx := range pool.priced.Cap(price, pool.locals) {
		pool.removeTx(tx.Hash(), false)
	}
	log.Info("Transaction pool price threshold updated", "price", price)
}

// State returns the virtual managed state of the transaction pool.
func (pool *TxPool) State() *state.ManagedState {
	pool.mu.RLock()
	defer pool.mu.RUnlock()

	return pool.pendingState
}

// Stats retrieves the current pool stats, namely the number of pending and the
// number of queued (non-executable) transactions.
func (pool *TxPool) Stats() (int, int) {
	pool.mu.RLock()
	defer pool.mu.RUnlock()

	return pool.stats()
}

// stats retrieves the current pool stats, namely the number of pending and the
// number of queued (non-executable) transactions.
func (pool *TxPool) stats() (int, int) {
	pending := 0
	for _, list := range pool.pending {
		pending += list.Len()
	}
	queued := 0
	for _, list := range pool.queue {
		queued += list.Len()
	}
	return pending, queued
}

// Content retrieves the data content of the transaction pool, returning all the
// pending as well as queued transactions, grouped by account and sorted by nonce.
func (pool *TxPool) Content() (map[common.Address]types.Transactions, map[common.Address]types.Transactions) {
	pool.mu.Lock()
	defer pool.mu.Unlock()

	pending := make(map[common.Address]types.Transactions)
	for addr, list := range pool.pending {
		pending[addr] = list.Flatten()
	}
	queued := make(map[common.Address]types.Transactions)
	for addr, list := range pool.queue {
		queued[addr] = list.Flatten()
	}
	return pending, queued
}

// Pending retrieves all currently processable transactions, grouped by origin
// account and sorted by nonce. The returned transaction set is a copy and can be
// freely modified by calling code.
func (pool *TxPool) Pending() (map[common.Address]types.Transactions, error) {
	pool.mu.Lock()
	defer pool.mu.Unlock()

	pending := make(map[common.Address]types.Transactions)
	for addr, list := range pool.pending {
		pending[addr] = list.Flatten()
	}
	return pending, nil
}

// Locals retrieves the accounts currently considered local by the pool.
func (pool *TxPool) Locals() []common.Address {
	pool.mu.Lock()
	defer pool.mu.Unlock()

	return pool.locals.flatten()
}

// local retrieves all currently known local transactions, grouped by origin
// account and sorted by nonce. The returned transaction set is a copy and can be
// freely modified by calling code.
func (pool *TxPool) local() map[common.Address]types.Transactions {
	txs := make(map[common.Address]types.Transactions)
	for addr := range pool.locals.accounts {
		if pending := pool.pending[addr]; pending != nil {
			txs[addr] = append(txs[addr], pending.Flatten()...)
		}
		if queued := pool.queue[addr]; queued != nil {
			txs[addr] = append(txs[addr], queued.Flatten()...)
		}
	}
	return txs
}

// validateTx checks whether a transaction is valid according to the consensus
// rules and adheres to some heuristic limits of the local node (price and size).
func (pool *TxPool) validateTx(tx *types.Transaction, local bool) error {
	// Heuristic limit, reject transactions over 32KB to prevent DOS attacks
	if tx.Size() > 32*1024 {
		return ErrOversizedData
	}
	// Transactions can't be negative. This may never happen using RLP decoded
	// transactions but may occur if you create a transaction using the RPC.
	//Resource by zc
	inputStr := string(tx.Data())
	//Resource by zc
	if tx.Value().Sign() < 0 {
		return ErrNegativeValue
	}
	// Ensure the transaction doesn't exceed the current block limit gas.
	//achilles replace gas with net
	//if pool.currentMaxGas < tx.Gas() {
	//	return ErrGasLimit
	//}

	//achilles repayment
	//v, r, s := tx.RawPaymentSignatureValues()
	//if v != nil && r != nil && s != nil{
	//	payment, err := types.RecoverPaymentPlain(tx.Hash(),v,r,s,false) //todo how to define true or false; payment gas blance valid
	//	if err != nil{
	//		return ErrInvalidSender
	//	}
	//	fmt.Println(payment)
	//}
	//achilles config validate candidates size

	//2019.7.18 inb mod by ghy begin
<<<<<<< HEAD
	if tx.WhichTypes(types.Vote) {
		var candidatesSlice []common.Address
		var UnqualifiedCandidatesSlice []string
		candidatesStr := strings.Split(inputStr, ",")
		for _, value := range candidatesStr {
			address := common.HexToAddress(value)
			//2019.7.15 inb mod by ghy begin
			if pool.currentState.GetAccountInfo(address).Resources.NET.MortgagteINB.Cmp(vdpos.BeVotedNeedINB) == 1 {
				candidatesSlice = append(candidatesSlice, address)
			} else {
				UnqualifiedCandidatesSlice = append(UnqualifiedCandidatesSlice, address.String())
			}
		}
		if len(UnqualifiedCandidatesSlice) > 0 {
			return errors.New(fmt.Sprintf("Voting Node Account : %v Mortgage Less than %v", UnqualifiedCandidatesSlice, vdpos.BeVotedNeedINB))
		}
		//2019.7.15 inb mod by ghy end
		if params.TxConfig.CandidateSize < uint64(len(candidatesSlice)) {
			return errors.New("candidates over size")
		}
	}

	var netPayment common.Address
	if tx.WhichTypes(types.Repayment) {
		payment, err := types.Sender(pool.signer, tx)
		if err != nil {
			return ErrInvalidSender
		}
		netPayment = payment
		tx.RemovePaymentSignatureValues()
	}
=======
	if err := pool.hanlecandidates(inputStr); err != nil {
		return err
	}
	//2019.7.18 inb mod by ghy begin

	//	if strings.Contains(inputStr, "candidates") {
	//		var candidatesSlice []common.Address
	//		var UnqualifiedCandidatesSlice []common.Address
	//		candidates := strings.Split(inputStr, ":")
	//		if candidates[0] == "candidates" {
	//			candidatesStr := strings.Split(candidates[1], ",")
	//			for _, value := range candidatesStr {
	//				address := common.HexToAddress(value)
	////2019.7.15 inb mod by ghy begin
	//				if pool.currentState.GetAccountInfo(address).Resources.NET.MortgagteINB.Cmp(vdpos.BeVotedNeedINB)==1 {
	//					candidatesSlice = append(candidatesSlice, address)
	//				}else {
	//					UnqualifiedCandidatesSlice = append(UnqualifiedCandidatesSlice, address)
	//				}
	//				}
	//			if len(UnqualifiedCandidatesSlice)>0{
	//				return errors.New(fmt.Sprintf("Voting Node Account Mortgage Less than 100 000 inb, %v",UnqualifiedCandidatesSlice))
	//			}
	//			//2019.7.15 inb mod by ghy end
	//			if params.TxConfig.CandidateSize < uint64(len(candidatesSlice)) {
	//				return errors.New("candidates over size")
	//			}
	//		}
	//	}

	var netPayment common.Address
	//if tx.IsRepayment() {
	//	payment, err := types.Sender(pool.signer, tx)
	//	if err != nil {
	//		return ErrInvalidSender
	//	}
	//	netPayment = payment
	//	tx.RemovePaymentSignatureValues()
	//}
>>>>>>> 286ac832
	// Make sure the transaction is signed properly
	from, err := types.Sender(pool.signer, tx)
	if err != nil {
		return ErrInvalidSender
	}
<<<<<<< HEAD
	if !tx.WhichTypes(types.Repayment) {
		netPayment = from
	}

=======
	netPayment = from
	//if !tx.IsRepayment() {
	//	netPayment = from
	//}

	//2019.7.16 inb add by ghy begin
	if strings.Contains(inputStr, "investment") {
		investment := strings.Split(inputStr, ":")
		if len(investment) == 2 {
			if investment[0] == "investment" {
				if pool.currentState.GetBalance(from).Cmp(tx.Value()) < 0 {
					return ErrOverBalanceValue
				}
			}
		}
	}
	//2019.7.16 inb add by ghy end

>>>>>>> 286ac832
	// Drop non-local transactions under our own minimal accepted gas price
	//achilles replace gas with net
	//local = local || pool.locals.contains(from) // account may be local even if the transaction arrived from the network
	//if !local && pool.gasPrice.Cmp(tx.GasPrice()) > 0 {
	//	return ErrUnderpriced
	//}
	// Ensure the transaction adheres to nonce ordering
	if pool.currentState.GetNonce(from) > tx.Nonce() {
		return ErrNonceTooLow
	}
	// Transactor should have enough funds to cover the costs
	// cost == V + GP * GL
	//achilles replace gas with net
	//if pool.currentState.GetBalance(from).Cmp(tx.Cost()) < 0 {
	//	return ErrInsufficientFunds
	//}

	if !(tx.WhichTypes(types.Repayment) && tx.WhichTypes(types.Reset) && tx.WhichTypes(types.Receive)) {

		if pool.currentState.GetBalance(from).Cmp(tx.Value()) < 0 {
			return ErrInsufficientFunds
		}
	}

	if tx.WhichTypes(types.Reset) {
		if big.NewInt(0).Add(pool.currentState.GetDate(from), params.TxConfig.ResetDuration).Cmp(pool.chain.CurrentBlock().Time()) > 0 {
			return ErrBeforeResetTime
		}
	}

	if strings.Contains(inputStr, "ReceiveLockedAward") {
		receivebonus := strings.Split(inputStr, ":")
		if len(receivebonus) == 2 && receivebonus[0] == "ReceiveLockedAward" {
			if err := pool.validateReceiveLockedAward(receivebonus, from); err != nil {
				return err
			}
		} else {
			return ErrParameterError
		}
	}


	if strings.Contains(inputStr, "ReceiveLockedAward") {
		if err := pool.validateReceiveVoteAward(from); err != nil {
			return err
		}
	}


	if tx.WhichTypes(types.Receive) {
		timeLimit := new(big.Int).Add(pool.currentState.GetRedeemTime(from),params.TxConfig.RedeemDuration)
		if timeLimit.Cmp(pool.chain.CurrentBlock().Time()) > 0 {

			return errors.New(" before receive time ")
		}
		if big.NewInt(0).Cmp(pool.currentState.GetRedeem(from)) == 0 {
			return errors.New(" insufficient available value of redeeming ")
		}
	}

	if tx.WhichTypes(types.Regular) {
		if count := pool.currentState.StoreLength(netPayment); count >= params.TxConfig.RegularLimit {
			return ErrCountLimit
		}
	}




	if !(tx.WhichTypes(types.Mortgage) || tx.WhichTypes(types.Reset) || tx.WhichTypes(types.Regular) || tx.WhichTypes(types.Receive)) {
		instrNet, _ := IntrinsicNet(tx.Data(), tx.To() == nil, pool.homestead)
		usableMorgageNetOfInb := pool.currentState.GetNet(netPayment)

		if usableMorgageNetOfInb.Cmp(big.NewInt(int64(instrNet))) < 0 {
			return ErrOverAuableNetValue
		}
	}

	if tx.WhichTypes(types.Regular) {
		if count := pool.currentState.StoreLength(netPayment); count >= params.TxConfig.RegularLimit {
			return ErrCountLimit
		}
	}

	if tx.WhichTypes(types.Redeem) {
		//Make sure the unmarshaled Net is less than the mortgaged Net
		unit := pool.currentState.UnitConvertNet()
		usableNet := pool.currentState.GetNet(netPayment)

		if tx.Value().Cmp(params.TxConfig.WeiOfUseNet) < 0 {
			return errors.New(" value for redeem is too low ")
		}

		if usableNet.Cmp(unit) < 0 {
			return errors.New(" insufficient available mortgage ")
		}
		netUse := big.NewInt(1).Div(tx.Value(), params.TxConfig.WeiOfUseNet)
		netUse = netUse.Mul(netUse, unit)
		usableInb := pool.currentState.GetMortgageInbOfNet(netPayment)
		if usableInb.Cmp(tx.Value()) < 0 {
			return errors.New(" insufficient available mortgage ")
		}
	}
	//Resource by zc
	return nil
}

// add validates a transaction and inserts it into the non-executable queue for
// later pending promotion and execution. If the transaction is a replacement for
// an already pending or queued one, it overwrites the previous and returns this
// so outer code doesn't uselessly call promote.
//
// If a newly added transaction is marked as local, its sending account will be
// whitelisted, preventing any associated transaction from being dropped out of
// the pool due to pricing constraints.
func (pool *TxPool) add(tx *types.Transaction, local bool) (bool, error) {
	// If the transaction is already known, discard it
	hash := tx.Hash()
	if pool.all.Get(hash) != nil {
		log.Trace("Discarding already known transaction", "hash", hash)
		return false, fmt.Errorf("known transaction: %x", hash)
	}
	// If the transaction fails basic validation, discard it
	if err := pool.validateTx(tx, local); err != nil {
		log.Trace("Discarding invalid transaction", "hash", hash, "err", err)
		invalidTxCounter.Inc(1)
		return false, err
	}
	// If the transaction pool is full, discard underpriced transactions
	if uint64(pool.all.Count()) >= pool.config.GlobalSlots+pool.config.GlobalQueue {
		// If the new transaction is underpriced, don't accept it
		if !local && pool.priced.Underpriced(tx, pool.locals) {
			log.Trace("Discarding underpriced transaction", "hash", hash, "price", tx.GasPrice())
			underpricedTxCounter.Inc(1)
			return false, ErrUnderpriced
		}
		// New transaction is better than our worse ones, make room for it
		drop := pool.priced.Discard(pool.all.Count()-int(pool.config.GlobalSlots+pool.config.GlobalQueue-1), pool.locals)
		for _, tx := range drop {
			log.Trace("Discarding freshly underpriced transaction", "hash", tx.Hash(), "price", tx.GasPrice())
			underpricedTxCounter.Inc(1)
			pool.removeTx(tx.Hash(), false)
		}
	}
	// If the transaction is replacing an already pending one, do directly
	from, _ := types.Sender(pool.signer, tx) // already validated
	if list := pool.pending[from]; list != nil && list.Overlaps(tx) {
		// Nonce already pending, check if required price bump is met
		inserted, old := list.Add(tx, pool.config.PriceBump)
		if !inserted {
			pendingDiscardCounter.Inc(1)
			return false, ErrReplaceUnderpriced
		}
		// New transaction is better, replace old one
		if old != nil {
			pool.all.Remove(old.Hash())
			pool.priced.Removed()
			pendingReplaceCounter.Inc(1)
		}
		pool.all.Add(tx)
		pool.priced.Put(tx)
		pool.journalTx(from, tx)

		log.Trace("Pooled new executable transaction", "hash", hash, "from", from, "to", tx.To())

		// We've directly injected a replacement transaction, notify subsystems
		go pool.txFeed.Send(NewTxsEvent{types.Transactions{tx}})

		return old != nil, nil
	}
	// New transaction isn't replacing a pending one, push into queue
	replace, err := pool.enqueueTx(hash, tx)
	if err != nil {
		return false, err
	}
	// Mark local addresses and journal local transactions
	if local {
		if !pool.locals.contains(from) {
			log.Info("Setting new local account", "address", from)
			pool.locals.add(from)
		}
	}
	pool.journalTx(from, tx)

	log.Trace("Pooled new future transaction", "hash", hash, "from", from, "to", tx.To())
	return replace, nil
}

// enqueueTx inserts a new transaction into the non-executable transaction queue.
//
// Note, this method assumes the pool lock is held!
func (pool *TxPool) enqueueTx(hash common.Hash, tx *types.Transaction) (bool, error) {
	// Try to insert the transaction into the future queue
	from, _ := types.Sender(pool.signer, tx) // already validated
	if pool.queue[from] == nil {
		pool.queue[from] = newTxList(false)
	}
	inserted, old := pool.queue[from].Add(tx, pool.config.PriceBump)
	if !inserted {
		// An older transaction was better, discard this
		queuedDiscardCounter.Inc(1)
		return false, ErrReplaceUnderpriced
	}
	// Discard any previous transaction and mark this
	if old != nil {
		pool.all.Remove(old.Hash())
		pool.priced.Removed()
		queuedReplaceCounter.Inc(1)
	}
	if pool.all.Get(hash) == nil {
		pool.all.Add(tx)
		pool.priced.Put(tx)
	}
	return old != nil, nil
}

// journalTx adds the specified transaction to the local disk journal if it is
// deemed to have been sent from a local account.
func (pool *TxPool) journalTx(from common.Address, tx *types.Transaction) {
	// Only journal if it's enabled and the transaction is local
	if pool.journal == nil || !pool.locals.contains(from) {
		return
	}
	if err := pool.journal.insert(tx); err != nil {
		log.Warn("Failed to journal local transaction", "err", err)
	}
}

// promoteTx adds a transaction to the pending (processable) list of transactions
// and returns whether it was inserted or an older was better.
//
// Note, this method assumes the pool lock is held!
func (pool *TxPool) promoteTx(addr common.Address, hash common.Hash, tx *types.Transaction) bool {
	// Try to insert the transaction into the pending queue
	if pool.pending[addr] == nil {
		pool.pending[addr] = newTxList(true)
	}
	list := pool.pending[addr]

	inserted, old := list.Add(tx, pool.config.PriceBump)
	if !inserted {
		// An older transaction was better, discard this
		pool.all.Remove(hash)
		pool.priced.Removed()

		pendingDiscardCounter.Inc(1)
		return false
	}
	// Otherwise discard any previous transaction and mark this
	if old != nil {
		pool.all.Remove(old.Hash())
		pool.priced.Removed()

		pendingReplaceCounter.Inc(1)
	}
	// Failsafe to work around direct pending inserts (tests)
	if pool.all.Get(hash) == nil {
		pool.all.Add(tx)
		pool.priced.Put(tx)
	}
	// Set the potentially new pending nonce and notify any subsystems of the new tx
	pool.beats[addr] = time.Now()
	pool.pendingState.SetNonce(addr, tx.Nonce()+1)

	return true
}

// AddLocal enqueues a single transaction into the pool if it is valid, marking
// the sender as a local one in the mean time, ensuring it goes around the local
// pricing constraints.
func (pool *TxPool) AddLocal(tx *types.Transaction) error {
	return pool.addTx(tx, !pool.config.NoLocals)
}

// AddRemote enqueues a single transaction into the pool if it is valid. If the
// sender is not among the locally tracked ones, full pricing constraints will
// apply.
func (pool *TxPool) AddRemote(tx *types.Transaction) error {
	return pool.addTx(tx, false)
}

// AddLocals enqueues a batch of transactions into the pool if they are valid,
// marking the senders as a local ones in the mean time, ensuring they go around
// the local pricing constraints.
func (pool *TxPool) AddLocals(txs []*types.Transaction) []error {
	return pool.addTxs(txs, !pool.config.NoLocals)
}

// AddRemotes enqueues a batch of transactions into the pool if they are valid.
// If the senders are not among the locally tracked ones, full pricing constraints
// will apply.
func (pool *TxPool) AddRemotes(txs []*types.Transaction) []error {
	return pool.addTxs(txs, false)
}

// addTx enqueues a single transaction into the pool if it is valid.
func (pool *TxPool) addTx(tx *types.Transaction, local bool) error {
	pool.mu.Lock()
	defer pool.mu.Unlock()

	// Try to inject the transaction and update any state
	replace, err := pool.add(tx, local)
	if err != nil {
		return err
	}
	// If we added a new transaction, run promotion checks and return
	if !replace {
		from, _ := types.Sender(pool.signer, tx) // already validated
		pool.promoteExecutables([]common.Address{from})
	}
	return nil
}

// addTxs attempts to queue a batch of transactions if they are valid.
func (pool *TxPool) addTxs(txs []*types.Transaction, local bool) []error {
	pool.mu.Lock()
	defer pool.mu.Unlock()

	return pool.addTxsLocked(txs, local)
}

// addTxsLocked attempts to queue a batch of transactions if they are valid,
// whilst assuming the transaction pool lock is already held.
func (pool *TxPool) addTxsLocked(txs []*types.Transaction, local bool) []error {
	// Add the batch of transactions, tracking the accepted ones
	dirty := make(map[common.Address]struct{})
	errs := make([]error, len(txs))

	for i, tx := range txs {
		var replace bool
		if replace, errs[i] = pool.add(tx, local); errs[i] == nil && !replace {
			from, _ := types.Sender(pool.signer, tx) // already validated
			dirty[from] = struct{}{}
		}
	}
	// Only reprocess the internal state if something was actually added
	if len(dirty) > 0 {
		addrs := make([]common.Address, 0, len(dirty))
		for addr := range dirty {
			addrs = append(addrs, addr)
		}
		pool.promoteExecutables(addrs)
	}
	return errs
}

// Status returns the status (unknown/pending/queued) of a batch of transactions
// identified by their hashes.
func (pool *TxPool) Status(hashes []common.Hash) []TxStatus {
	pool.mu.RLock()
	defer pool.mu.RUnlock()

	status := make([]TxStatus, len(hashes))
	for i, hash := range hashes {
		if tx := pool.all.Get(hash); tx != nil {
			from, _ := types.Sender(pool.signer, tx) // already validated
			if pool.pending[from] != nil && pool.pending[from].txs.items[tx.Nonce()] != nil {
				status[i] = TxStatusPending
			} else {
				status[i] = TxStatusQueued
			}
		}
	}
	return status
}

// Get returns a transaction if it is contained in the pool
// and nil otherwise.
func (pool *TxPool) Get(hash common.Hash) *types.Transaction {
	return pool.all.Get(hash)
}

// removeTx removes a single transaction from the queue, moving all subsequent
// transactions back to the future queue.
func (pool *TxPool) removeTx(hash common.Hash, outofbound bool) {
	// Fetch the transaction we wish to delete
	tx := pool.all.Get(hash)
	if tx == nil {
		return
	}
	addr, _ := types.Sender(pool.signer, tx) // already validated during insertion

	// Remove it from the list of known transactions
	pool.all.Remove(hash)
	if outofbound {
		pool.priced.Removed()
	}
	// Remove the transaction from the pending lists and reset the account nonce
	if pending := pool.pending[addr]; pending != nil {
		if removed, invalids := pending.Remove(tx); removed {
			// If no more pending transactions are left, remove the list
			if pending.Empty() {
				delete(pool.pending, addr)
				delete(pool.beats, addr)
			}
			// Postpone any invalidated transactions
			for _, tx := range invalids {
				pool.enqueueTx(tx.Hash(), tx)
			}
			// Update the account nonce if needed
			if nonce := tx.Nonce(); pool.pendingState.GetNonce(addr) > nonce {
				pool.pendingState.SetNonce(addr, nonce)
			}
			return
		}
	}
	// Transaction is in the future queue
	if future := pool.queue[addr]; future != nil {
		future.Remove(tx)
		if future.Empty() {
			delete(pool.queue, addr)
		}
	}
}

// promoteExecutables moves transactions that have become processable from the
// future queue to the set of pending transactions. During this process, all
// invalidated transactions (low nonce, low balance) are deleted.
func (pool *TxPool) promoteExecutables(accounts []common.Address) {
	// Track the promoted transactions to broadcast them at once
	var promoted []*types.Transaction

	// Gather all the accounts potentially needing updates
	if accounts == nil {
		accounts = make([]common.Address, 0, len(pool.queue))
		for addr := range pool.queue {
			accounts = append(accounts, addr)
		}
	}
	// Iterate over all accounts and promote any executable transactions
	for _, addr := range accounts {
		list := pool.queue[addr]
		if list == nil {
			continue // Just in case someone calls with a non existing account
		}
		// Drop all transactions that are deemed too old (low nonce)
		for _, tx := range list.Forward(pool.currentState.GetNonce(addr)) {
			hash := tx.Hash()
			log.Trace("Removed old queued transaction", "hash", hash)
			pool.all.Remove(hash)
			pool.priced.Removed()
		}
		// Drop all transactions that are too costly (low balance or out of gas)
		drops, _ := list.Filter(pool.currentState.GetBalance(addr), pool.currentMaxGas)
		for _, tx := range drops {
			hash := tx.Hash()
			log.Trace("Removed unpayable queued transaction", "hash", hash)
			pool.all.Remove(hash)
			pool.priced.Removed()
			queuedNofundsCounter.Inc(1)
		}
		// Gather all executable transactions and promote them
		for _, tx := range list.Ready(pool.pendingState.GetNonce(addr)) {
			hash := tx.Hash()
			if pool.promoteTx(addr, hash, tx) {
				log.Trace("Promoting queued transaction", "hash", hash)
				promoted = append(promoted, tx)
			}
		}
		// Drop all transactions over the allowed limit
		if !pool.locals.contains(addr) {
			for _, tx := range list.Cap(int(pool.config.AccountQueue)) {
				hash := tx.Hash()
				pool.all.Remove(hash)
				pool.priced.Removed()
				queuedRateLimitCounter.Inc(1)
				log.Trace("Removed cap-exceeding queued transaction", "hash", hash)
			}
		}
		// Delete the entire queue entry if it became empty.
		if list.Empty() {
			delete(pool.queue, addr)
		}
	}
	// Notify subsystem for new promoted transactions.
	if len(promoted) > 0 {
		go pool.txFeed.Send(NewTxsEvent{promoted})
	}
	// If the pending limit is overflown, start equalizing allowances
	pending := uint64(0)
	for _, list := range pool.pending {
		pending += uint64(list.Len())
	}
	if pending > pool.config.GlobalSlots {
		pendingBeforeCap := pending
		// Assemble a spam order to penalize large transactors first
		spammers := prque.New(nil)
		for addr, list := range pool.pending {
			// Only evict transactions from high rollers
			if !pool.locals.contains(addr) && uint64(list.Len()) > pool.config.AccountSlots {
				spammers.Push(addr, int64(list.Len()))
			}
		}
		// Gradually drop transactions from offenders
		offenders := []common.Address{}
		for pending > pool.config.GlobalSlots && !spammers.Empty() {
			// Retrieve the next offender if not local address
			offender, _ := spammers.Pop()
			offenders = append(offenders, offender.(common.Address))

			// Equalize balances until all the same or below threshold
			if len(offenders) > 1 {
				// Calculate the equalization threshold for all current offenders
				threshold := pool.pending[offender.(common.Address)].Len()

				// Iteratively reduce all offenders until below limit or threshold reached
				for pending > pool.config.GlobalSlots && pool.pending[offenders[len(offenders)-2]].Len() > threshold {
					for i := 0; i < len(offenders)-1; i++ {
						list := pool.pending[offenders[i]]
						for _, tx := range list.Cap(list.Len() - 1) {
							// Drop the transaction from the global pools too
							hash := tx.Hash()
							pool.all.Remove(hash)
							pool.priced.Removed()

							// Update the account nonce to the dropped transaction
							if nonce := tx.Nonce(); pool.pendingState.GetNonce(offenders[i]) > nonce {
								pool.pendingState.SetNonce(offenders[i], nonce)
							}
							log.Trace("Removed fairness-exceeding pending transaction", "hash", hash)
						}
						pending--
					}
				}
			}
		}
		// If still above threshold, reduce to limit or min allowance
		if pending > pool.config.GlobalSlots && len(offenders) > 0 {
			for pending > pool.config.GlobalSlots && uint64(pool.pending[offenders[len(offenders)-1]].Len()) > pool.config.AccountSlots {
				for _, addr := range offenders {
					list := pool.pending[addr]
					for _, tx := range list.Cap(list.Len() - 1) {
						// Drop the transaction from the global pools too
						hash := tx.Hash()
						pool.all.Remove(hash)
						pool.priced.Removed()

						// Update the account nonce to the dropped transaction
						if nonce := tx.Nonce(); pool.pendingState.GetNonce(addr) > nonce {
							pool.pendingState.SetNonce(addr, nonce)
						}
						log.Trace("Removed fairness-exceeding pending transaction", "hash", hash)
					}
					pending--
				}
			}
		}
		pendingRateLimitCounter.Inc(int64(pendingBeforeCap - pending))
	}
	// If we've queued more transactions than the hard limit, drop oldest ones
	queued := uint64(0)
	for _, list := range pool.queue {
		queued += uint64(list.Len())
	}
	if queued > pool.config.GlobalQueue {
		// Sort all accounts with queued transactions by heartbeat
		addresses := make(addressesByHeartbeat, 0, len(pool.queue))
		for addr := range pool.queue {
			if !pool.locals.contains(addr) { // don't drop locals
				addresses = append(addresses, addressByHeartbeat{addr, pool.beats[addr]})
			}
		}
		sort.Sort(addresses)

		// Drop transactions until the total is below the limit or only locals remain
		for drop := queued - pool.config.GlobalQueue; drop > 0 && len(addresses) > 0; {
			addr := addresses[len(addresses)-1]
			list := pool.queue[addr.address]

			addresses = addresses[:len(addresses)-1]

			// Drop all transactions if they are less than the overflow
			if size := uint64(list.Len()); size <= drop {
				for _, tx := range list.Flatten() {
					pool.removeTx(tx.Hash(), true)
				}
				drop -= size
				queuedRateLimitCounter.Inc(int64(size))
				continue
			}
			// Otherwise drop only last few transactions
			txs := list.Flatten()
			for i := len(txs) - 1; i >= 0 && drop > 0; i-- {
				pool.removeTx(txs[i].Hash(), true)
				drop--
				queuedRateLimitCounter.Inc(1)
			}
		}
	}
}

// demoteUnexecutables removes invalid and processed transactions from the pools
// executable/pending queue and any subsequent transactions that become unexecutable
// are moved back into the future queue.
func (pool *TxPool) demoteUnexecutables() {
	// Iterate over all accounts and demote any non-executable transactions
	for addr, list := range pool.pending {
		nonce := pool.currentState.GetNonce(addr)

		// Drop all transactions that are deemed too old (low nonce)
		for _, tx := range list.Forward(nonce) {
			hash := tx.Hash()
			log.Trace("Removed old pending transaction", "hash", hash)
			pool.all.Remove(hash)
			pool.priced.Removed()
		}
		// Drop all transactions that are too costly (low balance or out of gas), and queue any invalids back for later
		drops, invalids := list.Filter(pool.currentState.GetBalance(addr), pool.currentMaxGas)
		for _, tx := range drops {
			hash := tx.Hash()
			log.Trace("Removed unpayable pending transaction", "hash", hash)
			pool.all.Remove(hash)
			pool.priced.Removed()
			pendingNofundsCounter.Inc(1)
		}
		for _, tx := range invalids {
			hash := tx.Hash()
			log.Trace("Demoting pending transaction", "hash", hash)
			pool.enqueueTx(hash, tx)
		}
		// If there's a gap in front, alert (should never happen) and postpone all transactions
		if list.Len() > 0 && list.txs.Get(nonce) == nil {
			for _, tx := range list.Cap(0) {
				hash := tx.Hash()
				log.Error("Demoting invalidated transaction", "hash", hash)
				pool.enqueueTx(hash, tx)
			}
		}
		// Delete the entire queue entry if it became empty.
		if list.Empty() {
			delete(pool.pending, addr)
			delete(pool.beats, addr)
		}
	}
}

// addressByHeartbeat is an account address tagged with its last activity timestamp.
type addressByHeartbeat struct {
	address   common.Address
	heartbeat time.Time
}

type addressesByHeartbeat []addressByHeartbeat

func (a addressesByHeartbeat) Len() int           { return len(a) }
func (a addressesByHeartbeat) Less(i, j int) bool { return a[i].heartbeat.Before(a[j].heartbeat) }
func (a addressesByHeartbeat) Swap(i, j int)      { a[i], a[j] = a[j], a[i] }

// accountSet is simply a set of addresses to check for existence, and a signer
// capable of deriving addresses from transactions.
type accountSet struct {
	accounts map[common.Address]struct{}
	signer   types.Signer
	cache    *[]common.Address
}

// newAccountSet creates a new address set with an associated signer for sender
// derivations.
func newAccountSet(signer types.Signer) *accountSet {
	return &accountSet{
		accounts: make(map[common.Address]struct{}),
		signer:   signer,
	}
}

// contains checks if a given address is contained within the set.
func (as *accountSet) contains(addr common.Address) bool {
	_, exist := as.accounts[addr]
	return exist
}

// containsTx checks if the sender of a given tx is within the set. If the sender
// cannot be derived, this method returns false.
func (as *accountSet) containsTx(tx *types.Transaction) bool {
	if addr, err := types.Sender(as.signer, tx); err == nil {
		return as.contains(addr)
	}
	return false
}

// add inserts a new address into the set to track.
func (as *accountSet) add(addr common.Address) {
	as.accounts[addr] = struct{}{}
	as.cache = nil
}

// flatten returns the list of addresses within this set, also caching it for later
// reuse. The returned slice should not be changed!
func (as *accountSet) flatten() []common.Address {
	if as.cache == nil {
		accounts := make([]common.Address, 0, len(as.accounts))
		for account := range as.accounts {
			accounts = append(accounts, account)
		}
		as.cache = &accounts
	}
	return *as.cache
}

// txLookup is used internally by TxPool to track transactions while allowing lookup without
// mutex contention.
//
// Note, although this type is properly protected against concurrent access, it
// is **not** a type that should ever be mutated or even exposed outside of the
// transaction pool, since its internal state is tightly coupled with the pools
// internal mechanisms. The sole purpose of the type is to permit out-of-bound
// peeking into the pool in TxPool.Get without having to acquire the widely scoped
// TxPool.mu mutex.
type txLookup struct {
	all  map[common.Hash]*types.Transaction
	lock sync.RWMutex
}

// newTxLookup returns a new txLookup structure.
func newTxLookup() *txLookup {
	return &txLookup{
		all: make(map[common.Hash]*types.Transaction),
	}
}

// Range calls f on each key and value present in the map.
func (t *txLookup) Range(f func(hash common.Hash, tx *types.Transaction) bool) {
	t.lock.RLock()
	defer t.lock.RUnlock()

	for key, value := range t.all {
		if !f(key, value) {
			break
		}
	}
}

// Get returns a transaction if it exists in the lookup, or nil if not found.
func (t *txLookup) Get(hash common.Hash) *types.Transaction {
	t.lock.RLock()
	defer t.lock.RUnlock()

	return t.all[hash]
}

// Count returns the current number of items in the lookup.
func (t *txLookup) Count() int {
	t.lock.RLock()
	defer t.lock.RUnlock()

	return len(t.all)
}

// Add adds a transaction to the lookup.
func (t *txLookup) Add(tx *types.Transaction) {
	t.lock.Lock()
	defer t.lock.Unlock()

	t.all[tx.Hash()] = tx
}

// Remove removes a transaction from the lookup.
func (t *txLookup) Remove(hash common.Hash) {
	t.lock.Lock()
	defer t.lock.Unlock()

	delete(t.all, hash)
}

<<<<<<< HEAD
func (pool *TxPool) validateVote(inputStr string,txType types.TxType) error {
=======
func (pool *TxPool) hanlecandidates(inputStr string) error {
>>>>>>> 286ac832
	if strings.Contains(inputStr, "candidates") {
		var candidatesSlice []common.Address
		var UnqualifiedCandidatesSlice []string
		candidates := strings.Split(inputStr, ":")
		if candidates[0] == "candidates" {
			candidatesStr := strings.Split(candidates[1], ",")
			for _, value := range candidatesStr {
				address := common.HexToAddress(value)
				//2019.7.15 inb mod by ghy begin
				if pool.currentState.GetAccountInfo(address).Resources.NET.MortgagteINB.Cmp(vdpos.BeVotedNeedINB) == 1 {
					candidatesSlice = append(candidatesSlice, address)
				} else {
<<<<<<< HEAD
					UnqualifiedCandidatesSlice = append(UnqualifiedCandidatesSlice, address.String())
				}
			}
			if len(UnqualifiedCandidatesSlice) > 0 {
				return errors.New(fmt.Sprintf("Voting Node Account : %v Mortgage Less than %v", UnqualifiedCandidatesSlice, vdpos.BeVotedNeedINB))
=======
					UnqualifiedCandidatesSlice = append(UnqualifiedCandidatesSlice, address)
				}
			}
			if len(UnqualifiedCandidatesSlice) > 0 {
				return errors.New(fmt.Sprintf("Voting Node Account Mortgage Less than 100 000 inb, %v", UnqualifiedCandidatesSlice))
>>>>>>> 286ac832
			}
			//2019.7.15 inb mod by ghy end
			if params.TxConfig.CandidateSize < uint64(len(candidatesSlice)) {
				return errors.New("candidates over size")
			}
		}
	}
	return nil
<<<<<<< HEAD
}

//2019.7.22 inb by ghy begin
func (pool *TxPool) validateReceiveLockedAward(receivebonus []string, from common.Address) error {
	account := pool.currentState.GetAccountInfo(from)
	if account.Voted.Int64() > 0 {
		for _, v := range account.Stores {
			if strconv.Itoa(int(v.Nonce)) == receivebonus[1] {
				timeNow := pool.chain.CurrentBlock().Time().Int64()
				startTime := v.StartTime.Int64()
				lastReceivedTime := v.LastReceivedTime.Int64()

				daySeconds := int64(v.Days * 24 * 60 * 60)
				endTimeSecond := startTime + daySeconds

				totalValue := &v.Value
				receivedValue := &v.Received

				if timeNow > endTimeSecond {
					timeNow = endTimeSecond
				}

				if lastReceivedTime < startTime {
					lastReceivedTime = startTime
				}

				FromLastReceivedPassTimeSecond := timeNow - lastReceivedTime
				FromLastReceivedPassDays := FromLastReceivedPassTimeSecond / common.RewardOneDaySecond

				FromStartPassTimeSecond := timeNow - startTime
				FromStartPassDays := FromStartPassTimeSecond / common.RewardOneDaySecond

				if lastReceivedTime < endTimeSecond && timeNow > lastReceivedTime {

					if FromLastReceivedPassDays >= common.VoteRewardCycleDays {
						totalValue1 := new(big.Int).Mul(totalValue, common.Denominator)
						totalValue2 := new(big.Int).Div(totalValue1, common.Hundred)
						totalValue3 := new(big.Int).Div(totalValue2, common.NumberOfDaysOneYear)
						MaxReceivedValueNow := new(big.Int).Mul(totalValue3, big.NewInt(FromStartPassDays))
						//MaxReceivedValueNow := float64(FromStartPassDays) * common.ResponseRate * float64(totalValue)
						//subValue := MaxReceivedValueNow - float64(receivedValue)
						subValue := new(big.Int).Sub(MaxReceivedValueNow, receivedValue)
						if subValue.Cmp(big.NewInt(0)) == 1 {
							return nil
						}
					}
				}

			}
		}
		return errors.New("have no rewards to received")
	} else {
		return errors.New("Can only receive rewards after voting")
	}
}

func (pool *TxPool) validateReceiveVoteAward(from common.Address) error {
	account := pool.currentState.GetAccountInfo(from)
	if account.Voted.Cmp(big.NewInt(0)) == 1 {
		timeNow := pool.chain.CurrentBlock().Time().Int64()
		lastVoteTime := account.LastReceiveVoteAwardTime.Int64()
		if timeNow-lastVoteTime < common.VoteRewardCycleSeconds {
			return errors.New("Not receiving voting time")
		}

	} else {
		return errors.New("Can only receive rewards after voting")
	}
	return nil
}

//2019.7.22 inb by ghy end
=======
}
>>>>>>> 286ac832
<|MERGE_RESOLUTION|>--- conflicted
+++ resolved
@@ -614,7 +614,6 @@
 	//achilles config validate candidates size
 
 	//2019.7.18 inb mod by ghy begin
-<<<<<<< HEAD
 	if tx.WhichTypes(types.Vote) {
 		var candidatesSlice []common.Address
 		var UnqualifiedCandidatesSlice []string
@@ -646,77 +645,14 @@
 		netPayment = payment
 		tx.RemovePaymentSignatureValues()
 	}
-=======
-	if err := pool.hanlecandidates(inputStr); err != nil {
-		return err
-	}
-	//2019.7.18 inb mod by ghy begin
-
-	//	if strings.Contains(inputStr, "candidates") {
-	//		var candidatesSlice []common.Address
-	//		var UnqualifiedCandidatesSlice []common.Address
-	//		candidates := strings.Split(inputStr, ":")
-	//		if candidates[0] == "candidates" {
-	//			candidatesStr := strings.Split(candidates[1], ",")
-	//			for _, value := range candidatesStr {
-	//				address := common.HexToAddress(value)
-	////2019.7.15 inb mod by ghy begin
-	//				if pool.currentState.GetAccountInfo(address).Resources.NET.MortgagteINB.Cmp(vdpos.BeVotedNeedINB)==1 {
-	//					candidatesSlice = append(candidatesSlice, address)
-	//				}else {
-	//					UnqualifiedCandidatesSlice = append(UnqualifiedCandidatesSlice, address)
-	//				}
-	//				}
-	//			if len(UnqualifiedCandidatesSlice)>0{
-	//				return errors.New(fmt.Sprintf("Voting Node Account Mortgage Less than 100 000 inb, %v",UnqualifiedCandidatesSlice))
-	//			}
-	//			//2019.7.15 inb mod by ghy end
-	//			if params.TxConfig.CandidateSize < uint64(len(candidatesSlice)) {
-	//				return errors.New("candidates over size")
-	//			}
-	//		}
-	//	}
-
-	var netPayment common.Address
-	//if tx.IsRepayment() {
-	//	payment, err := types.Sender(pool.signer, tx)
-	//	if err != nil {
-	//		return ErrInvalidSender
-	//	}
-	//	netPayment = payment
-	//	tx.RemovePaymentSignatureValues()
-	//}
->>>>>>> 286ac832
 	// Make sure the transaction is signed properly
 	from, err := types.Sender(pool.signer, tx)
 	if err != nil {
 		return ErrInvalidSender
 	}
-<<<<<<< HEAD
 	if !tx.WhichTypes(types.Repayment) {
 		netPayment = from
 	}
-
-=======
-	netPayment = from
-	//if !tx.IsRepayment() {
-	//	netPayment = from
-	//}
-
-	//2019.7.16 inb add by ghy begin
-	if strings.Contains(inputStr, "investment") {
-		investment := strings.Split(inputStr, ":")
-		if len(investment) == 2 {
-			if investment[0] == "investment" {
-				if pool.currentState.GetBalance(from).Cmp(tx.Value()) < 0 {
-					return ErrOverBalanceValue
-				}
-			}
-		}
-	}
-	//2019.7.16 inb add by ghy end
-
->>>>>>> 286ac832
 	// Drop non-local transactions under our own minimal accepted gas price
 	//achilles replace gas with net
 	//local = local || pool.locals.contains(from) // account may be local even if the transaction arrived from the network
@@ -1481,11 +1417,7 @@
 	delete(t.all, hash)
 }
 
-<<<<<<< HEAD
 func (pool *TxPool) validateVote(inputStr string,txType types.TxType) error {
-=======
-func (pool *TxPool) hanlecandidates(inputStr string) error {
->>>>>>> 286ac832
 	if strings.Contains(inputStr, "candidates") {
 		var candidatesSlice []common.Address
 		var UnqualifiedCandidatesSlice []string
@@ -1498,19 +1430,11 @@
 				if pool.currentState.GetAccountInfo(address).Resources.NET.MortgagteINB.Cmp(vdpos.BeVotedNeedINB) == 1 {
 					candidatesSlice = append(candidatesSlice, address)
 				} else {
-<<<<<<< HEAD
 					UnqualifiedCandidatesSlice = append(UnqualifiedCandidatesSlice, address.String())
 				}
 			}
 			if len(UnqualifiedCandidatesSlice) > 0 {
 				return errors.New(fmt.Sprintf("Voting Node Account : %v Mortgage Less than %v", UnqualifiedCandidatesSlice, vdpos.BeVotedNeedINB))
-=======
-					UnqualifiedCandidatesSlice = append(UnqualifiedCandidatesSlice, address)
-				}
-			}
-			if len(UnqualifiedCandidatesSlice) > 0 {
-				return errors.New(fmt.Sprintf("Voting Node Account Mortgage Less than 100 000 inb, %v", UnqualifiedCandidatesSlice))
->>>>>>> 286ac832
 			}
 			//2019.7.15 inb mod by ghy end
 			if params.TxConfig.CandidateSize < uint64(len(candidatesSlice)) {
@@ -1519,7 +1443,6 @@
 		}
 	}
 	return nil
-<<<<<<< HEAD
 }
 
 //2019.7.22 inb by ghy begin
@@ -1591,7 +1514,4 @@
 	return nil
 }
 
-//2019.7.22 inb by ghy end
-=======
-}
->>>>>>> 286ac832
+//2019.7.22 inb by ghy end