--- conflicted
+++ resolved
@@ -45,14 +45,8 @@
 )
 
 var (
-<<<<<<< HEAD
-	DefaultInbIncreaseOneYear = new(big.Int).Mul(big.NewInt(2e+8), big.NewInt(1e+18))
-	OneYearBySec              = int64(365 * 86400)
-
-=======
 	DefaultInbIncreaseOneYear        = new(big.Int).Mul(big.NewInt(2e+8), big.NewInt(1e+18))
 	OneYearBySec                     = int64(365 * 86400)
->>>>>>> ceca6901
 	defaultBlockPeriod               = uint64(2)                                               // Default minimum difference between two consecutive block's timestamps
 	defaultSignerPeriod              = uint64(2)                                               // Default minimum difference between two signer's timestamps
 	defaultSignerBlocks              = uint64(6)                                               // Default number of blocks every signer created
@@ -64,12 +58,7 @@
 	defaultLoopCntRecalculateSigners = uint64(5)                                               // Default loop count to recreate signers from top tally
 	selfVoteSignersStake             = new(big.Int).Mul(big.NewInt(500000), big.NewInt(1e+18)) // Default stake of selfVoteSigners in first LOOP
 	DefaultMinerReward               = big.NewInt(6341958396752917300)                         // Default reward for miner in wei
-<<<<<<< HEAD
-
-	BeVotedNeedINB = new(big.Int).Mul(big.NewInt(100000), big.NewInt(1e+18))
-=======
 	BeVotedNeedINB                   = new(big.Int).Mul(big.NewInt(100000), big.NewInt(1e+18))
->>>>>>> ceca6901
 	//RevenueCycle                     = new(big.Int).Mul(big.NewInt(30),big.NewInt(24*60*60))
 	//RevenueCycleTime                 = uint64(30*24*60*60)
 
@@ -84,7 +73,6 @@
 	// that is not part of the local blockchain.
 	errUnknownBlock = errors.New("unknown block")
 
-	errBlockOneHaveNoTx = errors.New("block  must have special transaction") //2019.9.6 inb by ghy
 	// errMissingVanity is returned if a block's extra-data section is shorter than
 	// 32 bytes, which is required to store the signer vanity.
 	errMissingVanity = errors.New("extra-data 32 byte vanity prefix missing")
@@ -503,12 +491,6 @@
 // the local signing credentials.
 func (v *Vdpos) Seal(chain consensus.ChainReader, block *types.Block, results chan<- *types.Block, stop <-chan struct{}) error {
 	header := block.Header()
-
-	//2019.9.6 inb by ghy begin
-	if len(block.Transactions()) == 0 {
-		return errBlockOneHaveNoTx
-	}
-	//2019.9.6 inb by ghy end
 
 	// Sealing the genesis block is not supported
 	number := header.Number.Uint64()
