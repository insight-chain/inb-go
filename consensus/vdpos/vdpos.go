// Copyright 2019 The inb-go Authors
// This file is part of the inb-go library.
//
// The inb-go library is free software: you can redistribute it and/or modify
// it under the terms of the GNU Lesser General Public License as published by
// the Free Software Foundation, either version 3 of the License, or
// (at your option) any later version.
//
// The inb-go library is distributed in the hope that it will be useful,
// but WITHOUT ANY WARRANTY; without even the implied warranty of
// MERCHANTABILITY or FITNESS FOR A PARTICULAR PURPOSE. See the
// GNU Lesser General Public License for more details.
//
// You should have received a copy of the GNU Lesser General Public License
// along with the inb-go library. If not, see <http://www.gnu.org/licenses/>.

// Package vdpos implements the delegated-proof-of-stake consensus engine.
package vdpos

import (
	"bytes"
	"errors"
	"math/big"
	"sync"
	"time"

	"github.com/hashicorp/golang-lru"
	"github.com/insight-chain/inb-go/accounts"
	"github.com/insight-chain/inb-go/common"
	"github.com/insight-chain/inb-go/consensus"
	"github.com/insight-chain/inb-go/core/state"
	"github.com/insight-chain/inb-go/core/types"
	"github.com/insight-chain/inb-go/crypto"
	"github.com/insight-chain/inb-go/crypto/sha3"
	"github.com/insight-chain/inb-go/ethdb"
	"github.com/insight-chain/inb-go/log"
	"github.com/insight-chain/inb-go/params"
	"github.com/insight-chain/inb-go/rlp"
	"github.com/insight-chain/inb-go/rpc"
)

const (
	inMemorySnapshots  = 128  // Number of recent vote snapshots to keep in memory
	inMemorySignatures = 4096 // Number of recent block signatures to keep in memory
)

var (
	DefaultInbIncreaseOneYear        = new(big.Int).Mul(big.NewInt(2e+8), big.NewInt(1e+18))
	OneYearBySec                     = int64(365 * 86400)
<<<<<<< HEAD
	defaultBlockPeriod               = uint64(2)                                               // Default minimum difference between two consecutive block's timestamps
	defaultSignerPeriod              = uint64(2)                                               // Default minimum difference between two signer's timestamps
	defaultSignerBlocks              = uint64(6)                                               // Default number of blocks every signer created
	defaultMaxSignerCount            = uint64(21)                                              // Default max signers
	extraVanity                      = 32                                                      // Fixed number of extra-data prefix bytes reserved for signer vanity
	extraSeal                        = 65                                                      // Fixed number of extra-data suffix bytes reserved for signer seal
	uncleHash                        = types.CalcUncleHash(nil)                                // Always Keccak256(RLP([])) as uncles are meaningless outside of PoW.
	defaultDifficulty                = big.NewInt(1)                                           // Default difficulty
	defaultLoopCntRecalculateSigners = uint64(5)                                               // Default loop count to recreate signers from top tally
	selfVoteSignersStake             = new(big.Int).Mul(big.NewInt(500000), big.NewInt(1e+18)) // Default stake of selfVoteSigners in first LOOP
	DefaultMinerReward               = big.NewInt(6341958396752917300)                         // Default reward for miner in wei
=======
	defaultBlockPeriod               = uint64(2)                       // Default minimum difference between two consecutive block's timestamps
	defaultSignerPeriod              = uint64(2)                       // Default minimum difference between two signer's timestamps
	defaultSignerBlocks              = uint64(6)                       // Default number of blocks every signer created
	defaultMaxSignerCount            = uint64(21)                      // Default max signers
	extraVanity                      = 32                              // Fixed number of extra-data prefix bytes reserved for signer vanity
	extraSeal                        = 65                              // Fixed number of extra-data suffix bytes reserved for signer seal
	uncleHash                        = types.CalcUncleHash(nil)        // Always Keccak256(RLP([])) as uncles are meaningless outside of PoW.
	defaultDifficulty                = big.NewInt(1)                   // Default difficulty
	defaultLoopCntRecalculateSigners = uint64(50)                      // Default loop count to recreate signers from top tally
	DefaultMinerReward               = big.NewInt(6341958396752917300) // Default reward for miner in wei
>>>>>>> 30ab51c6
	BeVotedNeedINB                   = new(big.Int).Mul(big.NewInt(100000), big.NewInt(1e+18))
	//RevenueCycle                     = new(big.Int).Mul(big.NewInt(30),big.NewInt(24*60*60))
	//RevenueCycleTime                 = uint64(30*24*60*60)

)

// Various error messages to mark blocks invalid. These should be private to
// prevent engine specific errors from being referenced in the remainder of the
// codebase, inherently breaking if the engine is swapped out. Please put common
// error types into the consensus package.
var (
	// errUnknownBlock is returned when the list of signers is requested for a block
	// that is not part of the local blockchain.
	errUnknownBlock = errors.New("unknown block")

	// errMissingVanity is returned if a block's extra-data section is shorter than
	// 32 bytes, which is required to store the signer vanity.
	errMissingVanity = errors.New("extra-data 32 byte vanity prefix missing")

	// errMissingSignature is returned if a block's extra-data section doesn't seem
	// to contain a 65 byte secp256k1 signature.
	errMissingSignature = errors.New("extra-data 65 byte suffix signature missing")

	// errInvalidMixDigest is returned if a block's mix digest is non-zero.
	errInvalidMixDigest = errors.New("non-zero mix digest")

	// errInvalidUncleHash is returned if a block contains an non-empty uncle list.
	errInvalidUncleHash = errors.New("non empty uncle hash")

	// ErrInvalidTimestamp is returned if the timestamp of a block is lower than
	// the previous block's timestamp + the minimum block period.
	ErrInvalidTimestamp = errors.New("invalid timestamp")

	// errUnauthorizedSigner is returned if a header is signed by a non-authorized entity.
	errUnauthorizedSigner = errors.New("unauthorized signer")

	// errUnclesNotAllowed is returned if uncles exists
	errUnclesNotAllowed = errors.New("uncles not allowed")

	// errCreateSignersPoolNotAllowed is returned if called in (block number + 1) % maxSignerCount != 0
	errCreateSignersPoolNotAllowed = errors.New("create signers pool not allowed")

	// errInvalidSignersPool is returned if verify Signers fail
	errInvalidSignersPool = errors.New("invalid signers pool")

	// errSignersPoolEmpty is returned if no signer when calculate
	errSignersPoolEmpty = errors.New("signers pool is empty")
<<<<<<< HEAD
=======

>>>>>>> 30ab51c6
)

// SignerFn is a signer callback function to request a hash to be signed by a
// backing account.
type SignerFn func(accounts.Account, []byte) ([]byte, error)

// SignTxFn is a signTx
type SignTxFn func(accounts.Account, *types.Transaction, *big.Int) (*types.Transaction, error)

type Vdpos struct {
	config     *params.VdposConfig // Consensus engine configuration parameters
	db         ethdb.Database      // Database to store and retrieve snapshot checkpoints
	recents    *lru.ARCCache       // Snapshots for recent block to speed up reorgs
	signatures *lru.ARCCache       // Signatures of recent blocks to speed up mining
	signer     common.Address      // Ethereum address of the signing key
	signFn     SignerFn            // Signer function to authorize hashes with
	signTxFn   SignTxFn            // Sign transaction function to sign tx
	lock       sync.RWMutex        // Protects the signer fields
}

// New creates a Vdpos delegated-proof-of-stake consensus engine with the initial
// signers set to the ones provided by the user.
func New(config *params.VdposConfig, db ethdb.Database) *Vdpos {
	// Set any missing consensus parameters to their defaults
	conf := *config
	if conf.Period == 0 {
		conf.Period = defaultBlockPeriod
	}
	if conf.SignerPeriod == 0 {
		conf.SignerPeriod = defaultSignerPeriod
	}
	if conf.SignerBlocks == 0 {
		conf.SignerBlocks = defaultSignerBlocks
	}
	if conf.MaxSignerCount == 0 {
		conf.MaxSignerCount = defaultMaxSignerCount
	}

	// Allocate the snapshot caches and create the engine
	recents, _ := lru.NewARC(inMemorySnapshots)
	signatures, _ := lru.NewARC(inMemorySignatures)

	return &Vdpos{
		config:     &conf,
		db:         db,
		recents:    recents,
		signatures: signatures,
	}
}

// Author implements consensus.Engine, returning the Ethereum address recovered
// from the signature in the header's extra-data section.
func (v *Vdpos) Author(header *types.Header) (common.Address, error) {
	return ecrecover(header, v.signatures)
}

// VerifyHeader checks whether a header conforms to the consensus rules.
func (v *Vdpos) VerifyHeader(chain consensus.ChainReader, header *types.Header, seal bool) error {
	return v.verifyHeader(chain, header, nil)
}

// VerifyHeaders is similar to VerifyHeader, but verifies a batch of headers. The
// method returns a quit channel to abort the operations and a results channel to
// retrieve the async verifications (the order is that of the input slice).
func (v *Vdpos) VerifyHeaders(chain consensus.ChainReader, headers []*types.Header, seals []bool) (chan<- struct{}, <-chan error) {
	abort := make(chan struct{})
	results := make(chan error, len(headers))

	go func() {
		for i, header := range headers {
			err := v.verifyHeader(chain, header, headers[:i])

			select {
			case <-abort:
				return
			case results <- err:
			}
		}
	}()

	return abort, results
}

// verifyHeader checks whether a header conforms to the consensus rules.The
// caller may optionally pass in a batch of parents (ascending order) to avoid
// looking those up from the database. This is useful for concurrently verifying
// a batch of new headers.
func (v *Vdpos) verifyHeader(chain consensus.ChainReader, header *types.Header, parents []*types.Header) error {
	if header.Number == nil {
		return errUnknownBlock
	}

	// Don't waste time checking blocks from the future
	if header.Time.Cmp(big.NewInt(time.Now().Unix())) > 0 {
		return consensus.ErrFutureBlock
	}

	// Check that the extra-data contains both the vanity and signature
	if len(header.Extra) < extraVanity {
		return errMissingVanity
	}
	if len(header.Extra) < extraVanity+extraSeal {
		return errMissingSignature
	}

	// Ensure that the mix digest is zero as we don't have fork protection currently
	if header.MixDigest != (common.Hash{}) {
		return errInvalidMixDigest
	}

	// Ensure that the block doesn't contain any uncles which are meaningless in Vdpos
	if header.UncleHash != uncleHash {
		return errInvalidUncleHash
	}

	// If all checks passed, validate any special fields for hard forks
	//if err := misc.VerifyForkHashes(chain.Config(), header, false); err != nil {
	//	return err
	//}

	// All basic checks passed, verify cascading fields
	return v.verifyCascadingFields(chain, header, parents)
}

// VerifyUncles implements consensus.Engine, always returning an error for any
// uncles as this consensus mechanism doesn't permit uncles.
func (v *Vdpos) VerifyUncles(chain consensus.ChainReader, block *types.Block) error {
	if len(block.Uncles()) > 0 {
		return errUnclesNotAllowed
	}
	return nil
}

// VerifySeal implements consensus.Engine, checking whether the signature contained
// in the header satisfies the consensus protocol requirements.
func (v *Vdpos) VerifySeal(chain consensus.ChainReader, header *types.Header) error {
	return v.verifySeal(chain, header, nil)
}

// verifySeal checks whether the signature contained in the header satisfies the
// consensus protocol requirements. The method accepts an optional list of parent
// headers that aren't yet part of the local blockchain to generate the snapshots
// from.
func (v *Vdpos) verifySeal(chain consensus.ChainReader, header *types.Header, parents []*types.Header) error {
	// Verifying the genesis block is not supported
	number := header.Number.Uint64()
	if number == 0 {
		return errUnknownBlock
	}

	// Resolve the authorization key and check against signers
	signer, err := ecrecover(header, v.signatures)
	if err != nil {
		return err
	}

	var parent *types.Header
	if len(parents) > 0 {
		parent = parents[len(parents)-1]
	} else {
		parent = chain.GetHeader(header.ParentHash, number-1)
	}
	vdposContext, err := types.NewVdposContextFromProto(v.db, parent.VdposContext)
	if err != nil {
		return err
	}
	snapContext := v.snapContext(v.config, nil, parent, vdposContext, nil)

	if number > v.config.MaxSignerCount*v.config.SignerBlocks {
		parentHeaderExtra := HeaderExtra{}
		err = decodeHeaderExtra(parent.Extra[extraVanity:len(parent.Extra)-extraSeal], &parentHeaderExtra)
		if err != nil {
			log.Info("Fail to decode parent header", "err", err)
			return err
		}
		currentHeaderExtra := HeaderExtra{}
		err = decodeHeaderExtra(header.Extra[extraVanity:len(header.Extra)-extraSeal], &currentHeaderExtra)
		if err != nil {
			log.Info("Fail to decode header", "err", err)
			return err
		}
		// verify SignersPool
		if number%(v.config.MaxSignerCount*v.config.SignerBlocks) == 0 {
			snapContext.SignersPool = parentHeaderExtra.SignersPool
			err := snapContext.verifySignersPool(currentHeaderExtra.SignersPool)
			if err != nil {
				return err
			}
		} else {
			for i := 0; i < int(v.config.MaxSignerCount); i++ {
				if parentHeaderExtra.SignersPool[i] != currentHeaderExtra.SignersPool[i] {
					return errInvalidSignersPool
				}
			}
		}
	}

	if !snapContext.inturn(signer, header, parent) {
		return errUnauthorizedSigner
	}
	return nil
}

// Prepare implements consensus.Engine, preparing all the consensus fields of the
// header for running the transactions on top.
func (v *Vdpos) Prepare(chain consensus.ChainReader, header *types.Header) error {
	// Set the correct difficulty
	header.Difficulty = new(big.Int).Set(defaultDifficulty)

	if v.config.GenesisTimestamp < uint64(time.Now().Unix()) {
		return nil
	}

	// waiting for start
	if header.Number.Uint64() == 1 {
		for {
			delay := time.Unix(int64(v.config.GenesisTimestamp), 0).Sub(time.Now())
			if delay <= time.Duration(0) {
				log.Info("Ready for seal block", "time", time.Now())
				break
			} else if delay > time.Duration(v.config.Period*v.config.SignerBlocks)*time.Second {
				delay = time.Duration(v.config.Period*v.config.SignerBlocks) * time.Second
			}
			log.Info("Waiting for seal block", "delay", common.PrettyDuration(time.Unix(int64(v.config.GenesisTimestamp), 0).Sub(time.Now())))
			select {
			case <-time.After(delay):
				continue
			}
		}
	}

	return nil
}

// Finalize implements consensus.Engine, ensuring no uncles are set, nor block
// rewards given, and returns the final block.
func (v *Vdpos) Finalize(chain consensus.ChainReader, header *types.Header, state *state.StateDB, txs []*types.Transaction, uncles []*types.Header, receipts []*types.Receipt, vdposContext *types.VdposContext) (*types.Block, error) {

	number := header.Number.Uint64()

	// Mix digest is reserved for now, set to empty
	header.MixDigest = common.Hash{}

	// Ensure the timestamp has the correct delay
	parent := chain.GetHeader(header.ParentHash, number-1)
	if parent == nil {
		return nil, consensus.ErrUnknownAncestor
	}
	header.SpecialConsensus = parent.SpecialConsensus //2019.7.23 inb by ghy
	//config.Period != config.SignerPeriod
	if (number-1)%v.config.SignerBlocks == 0 {
		header.Time = new(big.Int).Add(parent.Time, new(big.Int).SetUint64(v.config.SignerPeriod))
	} else {
		header.Time = new(big.Int).Add(parent.Time, new(big.Int).SetUint64(v.config.Period))
	}

	if header.Time.Int64() < time.Now().Unix() {
		header.Time = big.NewInt(time.Now().Unix())
	}

	// Ensure the extra data has all it's components
	if len(header.Extra) < extraVanity {
		header.Extra = append(header.Extra, bytes.Repeat([]byte{0x00}, extraVanity-len(header.Extra))...)
	}
	header.Extra = header.Extra[:extraVanity]

	parentHeaderExtra := HeaderExtra{}
	currentHeaderExtra := HeaderExtra{}
	// when number is 1, we must update the voteTrie by config.SelfVoteSigners
	if number == 1 {
		alreadyVote := make(map[common.Address]struct{})
		for _, unPrefixVoter := range v.config.SelfVoteSigners {
			voter := common.Address(unPrefixVoter)
			//achilles vote
			candidates := []common.Address{voter}
			if _, ok := alreadyVote[voter]; !ok {
				vote := &types.Votes{
					Voter:     voter,
					Candidate: candidates,
					Stake:     selfVoteSignersStake,
					//Stake: big.NewInt(1),
				}
				vdposContext.UpdateTallysByVotes(vote)
				vdposContext.UpdateVotes(vote)
				alreadyVote[voter] = struct{}{}
			}
		}
		for _, v := range v.config.Enodes {
			enode := new(common.EnodeInfo)
			enode.Address = v.Address
			enode.Port = v.Port
			enode.Ip = v.Ip
			enode.Id = v.Id
			currentHeaderExtra.Enodes = append(currentHeaderExtra.Enodes, *enode)
		}
		//currentHeaderExtra.Enodes = v.config.Enodes
	} else {
		// decode extra from last header.extra
		err := decodeHeaderExtra(parent.Extra[extraVanity:len(parent.Extra)-extraSeal], &parentHeaderExtra)
		if err != nil {
			log.Error("Fail to decode parent header", "err", err)
			return nil, err
		}
		currentHeaderExtra.ConfirmedBlockNumber = parentHeaderExtra.ConfirmedBlockNumber
		currentHeaderExtra.SignersPool = parentHeaderExtra.SignersPool
		currentHeaderExtra.LoopStartTime = parentHeaderExtra.LoopStartTime
		currentHeaderExtra.Enodes = parentHeaderExtra.Enodes
	}

	snapContext := v.snapContext(v.config, state, parent, vdposContext, parentHeaderExtra.SignersPool)

	// calculate votes write into header.extra
	midCurrentHeaderExtra, err := v.processCustomTx(currentHeaderExtra, chain, header, state, txs, vdposContext)
	if err != nil {
		return nil, err
	}
	currentHeaderExtra = midCurrentHeaderExtra
	currentHeaderExtra.ConfirmedBlockNumber = snapContext.getLastConfirmedBlockNumber().Uint64()
	// write signersPool in first header, from self vote signers in genesis block
	// we must decide the signers order here first
	if number == 1 {
		currentHeaderExtra.LoopStartTime = v.config.GenesisTimestamp
		if len(v.config.SelfVoteSigners) > 0 {
			for i := 0; i < int(v.config.MaxSignerCount); i++ {
				currentHeaderExtra.SignersPool = append(currentHeaderExtra.SignersPool, common.Address(v.config.SelfVoteSigners[i%len(v.config.SelfVoteSigners)]))
			}
		}
	} else if number%(v.config.MaxSignerCount*v.config.SignerBlocks) == 0 {
		//config.Period != config.SignerPeriod
		//currentHeaderExtra.LoopStartTime += v.config.Period * v.config.MaxSignerCount * v.config.SignerBlocks
		currentHeaderExtra.LoopStartTime += (v.config.Period*(v.config.SignerBlocks-1) + v.config.SignerPeriod) * v.config.MaxSignerCount
		// create random signersPool in currentHeaderExtra by snapshot.Tally
		currentHeaderExtra.SignersPool = []common.Address{}

		newSignersPool, err := snapContext.createSignersPool()
		if err != nil {
			log.Error("err", err)
			return nil, err
		}
		currentHeaderExtra.SignersPool = newSignersPool
	}

	// Accumulate any block rewards and commit the final state root
	//v.accumulateRewards(chain.Config(), state, header)

	// encode header.extra
	currentHeaderExtraEnc, err := encodeHeaderExtra(currentHeaderExtra)
	if err != nil {

		return nil, err
	}

	header.Extra = append(header.Extra, currentHeaderExtraEnc...)
	header.Extra = append(header.Extra, make([]byte, extraSeal)...)

	// Set the correct difficulty
	header.Difficulty = new(big.Int).Set(defaultDifficulty)

	header.Root = state.IntermediateRoot(chain.Config().IsEIP158(header.Number))

	// No uncle block
	header.UncleHash = types.CalcUncleHash(nil)

	header.VdposContext = vdposContext.ToProto()

	//inb by ghy begin
	header.Reward = DefaultMinerReward.String()
	//inb by ghy end
	return types.NewBlock(header, txs, nil, receipts), nil
}

// Authorize injects a private key into the consensus engine to mint new blocks
// with.
func (v *Vdpos) Authorize(signer common.Address, signFn SignerFn, signTxFn SignTxFn) {
	v.lock.Lock()
	defer v.lock.Unlock()

	v.signer = signer
	v.signFn = signFn
	v.signTxFn = signTxFn
}

// Seal implements consensus.Engine, attempting to create a sealed block using
// the local signing credentials.
func (v *Vdpos) Seal(chain consensus.ChainReader, block *types.Block, results chan<- *types.Block, stop <-chan struct{}) error {
	header := block.Header()

	// Sealing the genesis block is not supported
	number := header.Number.Uint64()
	if number == 0 {
		return errUnknownBlock
	}

	// For 0-period chains, refuse to seal empty blocks (no reward but would spin sealing)
	if v.config.Period == 0 && len(block.Transactions()) == 0 {
		log.Info("Sealing paused, waiting for transactions")
		return nil
	}
	// Don't hold the signer fields for the entire sealing procedure
	v.lock.RLock()
	signer, signFn := v.signer, v.signFn
	v.lock.RUnlock()

	// Bail out if we're unauthorized to sign a block
	parent := chain.GetHeader(header.ParentHash, number-1)

	vdposContext, err := types.NewVdposContextFromProto(v.db, parent.VdposContext)
	if err != nil {
		return err
	}
	snapContext := v.snapContext(v.config, nil, parent, vdposContext, nil)

	if !snapContext.inturn(signer, header, parent) {
		//<-stop
		return errUnauthorizedSigner
	}

	// correct the time
	delay := time.Unix(header.Time.Int64(), 0).Sub(time.Now())

	//select {
	//case <-stop:
	//	return nil
	//case <-time.After(delay):
	//}

	// Sign all the things!
	headerSigHash := sigHash(header)

	sighash, err := signFn(accounts.Account{Address: signer}, headerSigHash.Bytes())
	if err != nil {
		return err
	}

	copy(header.Extra[len(header.Extra)-extraSeal:], sighash)

	// Wait until sealing is terminated or delay timeout.
	log.Trace("Waiting for slot to sign and propagate", "delay", common.PrettyDuration(delay))
	go func() {
		select {
		case <-stop:
			return
		case <-time.After(delay):
		}

		select {
		case results <- block.WithSeal(header):
		default:
			log.Warn("Sealing result is not read by miner", "sealhash", headerSigHash)
		}
	}()

	return nil
}

// SealHash returns the hash of a block prior to it being sealed.
func (v *Vdpos) SealHash(header *types.Header) common.Hash {
	return sigHash(header)
}

// CalcDifficulty is the difficulty adjustment algorithm. It returns the difficulty
// that a new block should have.
// In Vdpos just return 1.
func (v *Vdpos) CalcDifficulty(chain consensus.ChainReader, time uint64, parent *types.Header) *big.Int {
	return new(big.Int).Set(defaultDifficulty)
}

// APIs implements consensus.Engine, returning the user facing RPC API to allow
// controlling the signer voting.
func (v *Vdpos) APIs(chain consensus.ChainReader) []rpc.API {
	return []rpc.API{
		{
			Namespace: "eth",
			Version:   "1.0",
			Service:   &API{chain: chain, vdpos: v},
			Public:    true,
		},
		{
			Namespace: "vdpos",
			Version:   "1.0",
			Service:   &API{chain: chain, vdpos: v},
			Public:    true,
		},
	}
}

// Close implements consensus.Engine. It's a noop for vdpos as there are no background threads.
func (v *Vdpos) Close() error {
	return nil
}

// sigHash returns the hash which is used as input for the proof-of-authority
// signing. It is the hash of the entire header apart from the 65 byte signature
// contained at the end of the extra data.
//
// Note, the method requires the extra data to be at least 65 bytes, otherwise it
// panics. This is done to avoid accidentally using both forms (signature present
// or not), which could be abused to produce different hashes for the same header.
func sigHash(header *types.Header) (hash common.Hash) {
	hasher := sha3.NewKeccak256()

	err := rlp.Encode(hasher, []interface{}{
		header.ParentHash,
		header.UncleHash,
		header.Coinbase,
		header.Root,
		header.TxHash,
		header.ReceiptHash,
		header.Bloom,
		header.Difficulty,
		header.Number,
		header.NetLimit,
		header.NetUsed,
		header.Time,
		header.Extra[:len(header.Extra)-65], // Yes, this will panic if extra is too short
		header.MixDigest,
		header.Nonce,
	})
	if err != nil {
		return common.Hash{}
	}
	hasher.Sum(hash[:0])
	return hash
}

// ecrecover extracts the Ethereum account address from a signed header.
func ecrecover(header *types.Header, sigcache *lru.ARCCache) (common.Address, error) {
	// If the signature's already cached, return that
	hash := header.Hash()
	if address, known := sigcache.Get(hash); known {
		return address.(common.Address), nil
	}
	// Retrieve the signature from the header extra-data
	if len(header.Extra) < extraSeal {
		return common.Address{}, errMissingSignature
	}
	signature := header.Extra[len(header.Extra)-extraSeal:]

	// Recover the public key and the Ethereum address
	headerSigHash := sigHash(header)
	pubkey, err := crypto.Ecrecover(headerSigHash.Bytes(), signature)
	if err != nil {
		return common.Address{}, err
	}
	var signer common.Address
	//achilles0814 add a prefix to the address
	newAddrBytes := append(crypto.PrefixToAddress, crypto.Keccak256(pubkey[1:])[12:]...)
	copy(signer[:], newAddrBytes)

	sigcache.Add(hash, signer)
	return signer, nil
}

func (v *Vdpos) snapContext(config *params.VdposConfig, db *state.StateDB, header *types.Header, vdposContext *types.VdposContext, signersPool []common.Address) *SnapContext {
	number := header.Number.Uint64()
	parentHash := header.ParentHash
	timeStamp := header.Time.Int64()
	var dbSnap *state.StateDB
	if db != nil {
		dbSnap = db
	}
	return &SnapContext{
		config:       config,
		statedb:      dbSnap,
		Number:       number,
		ParentHash:   parentHash,
		TimeStamp:    timeStamp,
		VdposContext: vdposContext,
		SignersPool:  signersPool,
	}
}

// verifyCascadingFields verifies all the header fields that are not standalone,
// rather depend on a batch of previous headers. The caller may optionally pass
// in a batch of parents (ascending order) to avoid looking those up from the
// database. This is useful for concurrently verifying a batch of new headers.
func (v *Vdpos) verifyCascadingFields(chain consensus.ChainReader, header *types.Header, parents []*types.Header) error {
	// The genesis block is the always valid dead-end
	number := header.Number.Uint64()
	if number == 0 {
		return nil
	}
	// Ensure that the block's timestamp isn't too close to it's parent
	var parent *types.Header
	if len(parents) > 0 {
		parent = parents[len(parents)-1]
	} else {
		parent = chain.GetHeader(header.ParentHash, number-1)
	}
	if parent == nil || parent.Number.Uint64() != number-1 || parent.Hash() != header.ParentHash {
		return consensus.ErrUnknownAncestor
	}

	//config.Period != config.SignerPeriod
	var hTime uint64
	if (number-1)%v.config.SignerBlocks == 0 {
		hTime = parent.Time.Uint64() + v.config.SignerPeriod
	} else {
		hTime = parent.Time.Uint64() + v.config.Period
	}
	if hTime > header.Time.Uint64() {
		return ErrInvalidTimestamp
	}

	// All basic checks passed, verify the seal and return
	return v.verifySeal(chain, header, parents)
}

// accumulateRewards credits the coinbase of the given block with the mining reward.
//func (v *Vdpos) accumulateRewards(config *params.ChainConfig, states *state.StateDB, header *types.Header) {
<<<<<<< HEAD
//header.Reward = DefaultMinerReward.String()
//reward := new(big.Int).Set(DefaultMinerReward)
//reward := new(big.Int).Div(DefaultInbIncreaseOneYear, new)
//inb by ssh 190627
//blockNumberOneYear := OneYearBySec / int64(v.config.Period)
//reward := new(big.Int).Div(DefaultInbIncreaseOneYear, big.NewInt(blockNumberOneYear))
////for _, SpecialNumber := range header.SpecialConsensus.SpecialNumer {
////	if header.Number.Int64() < SpecialNumber.Number.Int64() {
////		mul := new(big.Int).Mul(reward, SpecialNumber.Molecule)
////		reward = new(big.Int).Div(mul, SpecialNumber.Denominator)
////		break
////	}
////}
//SpecialNumerSlice := header.SpecialConsensus.SpecialNumer
//if len(SpecialNumerSlice) > 1 {
//	for i := 1; i < len(SpecialNumerSlice); i++ {
//		if header.Number.Cmp(SpecialNumerSlice[i-1].Number) == 1 && header.Number.Cmp(SpecialNumerSlice[i].Number) == -1 {
//			mul := new(big.Int).Mul(reward, SpecialNumerSlice[i-1].Molecule)
//			reward = new(big.Int).Div(mul, SpecialNumerSlice[i-1].Denominator)
//			break
//		}
//	}
//}
//
//DefaultMinerReward = reward
//if reward.Cmp(big.NewInt(0)) > 0 {
//
//	//for _, SpecialConsensusAddress := range header.SpecialConsensus.SpecialConsensusAddress {
//	//	switch SpecialConsensusAddress.Name {
//	//	case state.Foundation:
//	//		states.SubBalance(SpecialConsensusAddress.TotalAddress, reward)
//	//		states.AddBalance(SpecialConsensusAddress.ToAddress, reward)
//	//	case state.MiningReward:
//	//		states.SubBalance(SpecialConsensusAddress.TotalAddress, reward)
//	//		states.AddBalance(header.Coinbase, reward)
//	//	case state.VerifyReward:
//	//
//	//	case state.VotingReward:
//	//		states.SubBalance(SpecialConsensusAddress.TotalAddress, reward)
//	//		states.AddBalance(SpecialConsensusAddress.ToAddress, reward)
//	//	case state.Team:
//	//		states.SubBalance(SpecialConsensusAddress.TotalAddress, reward)
//	//		states.AddBalance(SpecialConsensusAddress.ToAddress, reward)
//	//	case state.OnlineMarketing:
//	//		states.SubBalance(SpecialConsensusAddress.TotalAddress, reward)
//	//		states.AddBalance(SpecialConsensusAddress.ToAddress, reward)
//	//	case state.OfflineMarketing:
//	//		halfReward := new(big.Int).Div(reward, big.NewInt(2))
//	//		states.SubBalance(SpecialConsensusAddress.TotalAddress, halfReward)
//	//		states.AddBalance(SpecialConsensusAddress.ToAddress, halfReward)
//	//	default:
//	//
//	//	}
//	//}
//
//}
//if states.GetBalance(common.HexToAddress("0x6a0ffa6e79afdbdf076f47b559b136136e568748")).Cmp(big.NewInt(0)) == 0 {
//	states.AddBalance1(common.HexToAddress("0x6a0ffa6e79afdbdf076f47b559b136136e568748"), reward)
//}
=======
	//header.Reward = DefaultMinerReward.String()
	//reward := new(big.Int).Set(DefaultMinerReward)
	//reward := new(big.Int).Div(DefaultInbIncreaseOneYear, new)
	//inb by ssh 190627
	//blockNumberOneYear := OneYearBySec / int64(v.config.Period)
	//reward := new(big.Int).Div(DefaultInbIncreaseOneYear, big.NewInt(blockNumberOneYear))
	////for _, SpecialNumber := range header.SpecialConsensus.SpecialNumer {
	////	if header.Number.Int64() < SpecialNumber.Number.Int64() {
	////		mul := new(big.Int).Mul(reward, SpecialNumber.Molecule)
	////		reward = new(big.Int).Div(mul, SpecialNumber.Denominator)
	////		break
	////	}
	////}
	//SpecialNumerSlice := header.SpecialConsensus.SpecialNumer
	//if len(SpecialNumerSlice) > 1 {
	//	for i := 1; i < len(SpecialNumerSlice); i++ {
	//		if header.Number.Cmp(SpecialNumerSlice[i-1].Number) == 1 && header.Number.Cmp(SpecialNumerSlice[i].Number) == -1 {
	//			mul := new(big.Int).Mul(reward, SpecialNumerSlice[i-1].Molecule)
	//			reward = new(big.Int).Div(mul, SpecialNumerSlice[i-1].Denominator)
	//			break
	//		}
	//	}
	//}
	//
	//DefaultMinerReward = reward
	//if reward.Cmp(big.NewInt(0)) > 0 {
	//
	//	//for _, SpecialConsensusAddress := range header.SpecialConsensus.SpecialConsensusAddress {
	//	//	switch SpecialConsensusAddress.Name {
	//	//	case state.Foundation:
	//	//		states.SubBalance(SpecialConsensusAddress.TotalAddress, reward)
	//	//		states.AddBalance(SpecialConsensusAddress.ToAddress, reward)
	//	//	case state.MiningReward:
	//	//		states.SubBalance(SpecialConsensusAddress.TotalAddress, reward)
	//	//		states.AddBalance(header.Coinbase, reward)
	//	//	case state.VerifyReward:
	//	//
	//	//	case state.VotingReward:
	//	//		states.SubBalance(SpecialConsensusAddress.TotalAddress, reward)
	//	//		states.AddBalance(SpecialConsensusAddress.ToAddress, reward)
	//	//	case state.Team:
	//	//		states.SubBalance(SpecialConsensusAddress.TotalAddress, reward)
	//	//		states.AddBalance(SpecialConsensusAddress.ToAddress, reward)
	//	//	case state.OnlineMarketing:
	//	//		states.SubBalance(SpecialConsensusAddress.TotalAddress, reward)
	//	//		states.AddBalance(SpecialConsensusAddress.ToAddress, reward)
	//	//	case state.OfflineMarketing:
	//	//		halfReward := new(big.Int).Div(reward, big.NewInt(2))
	//	//		states.SubBalance(SpecialConsensusAddress.TotalAddress, halfReward)
	//	//		states.AddBalance(SpecialConsensusAddress.ToAddress, halfReward)
	//	//	default:
	//	//
	//	//	}
	//	//}
	//
	//}
	//if states.GetBalance(common.HexToAddress("0x6a0ffa6e79afdbdf076f47b559b136136e568748")).Cmp(big.NewInt(0)) == 0 {
	//	states.AddBalance1(common.HexToAddress("0x6a0ffa6e79afdbdf076f47b559b136136e568748"), reward)
	//}
>>>>>>> 30ab51c6

//}

// Get the signer missing from last signer till header.Coinbase
<<<<<<< HEAD
=======

>>>>>>> 30ab51c6
//func (v *Vdpos) getSignerMissing(lastSigner common.Address, currentSigner common.Address, extra HeaderExtra, newLoop bool) []common.Address {
//
//	var signerMissing []common.Address
//
//	if newLoop {
//		for i, qlen := 0, len(extra.SignersPool); i < len(extra.SignersPool); i++ {
//			if lastSigner == extra.SignersPool[qlen-1-i] {
//				break
//			} else {
//				signerMissing = append(signerMissing, extra.SignersPool[qlen-1-i])
//			}
//		}
//	} else {
//		recordMissing := false
//		for _, signer := range extra.SignersPool {
//			if signer == lastSigner {
//				recordMissing = true
//				continue
//			}
//			if signer == currentSigner {
//				break
//			}
//			if recordMissing {
//				signerMissing = append(signerMissing, signer)
//			}
//		}
//
//	}
//
//	return signerMissing
//}

// Get the signers from header
func (v *Vdpos) getSigners(header *types.Header) ([]common.Address, error) {
	// decode header.extra
	headerExtra := HeaderExtra{}
	err := decodeHeaderExtra(header.Extra[extraVanity:len(header.Extra)-extraSeal], &headerExtra)
	if err != nil {
		log.Error("Fail to decode parent header", "err", err)
		return nil, err
	}
	return headerExtra.SignersPool, nil
<<<<<<< HEAD
=======

>>>>>>> 30ab51c6
}<|MERGE_RESOLUTION|>--- conflicted
+++ resolved
@@ -47,7 +47,7 @@
 var (
 	DefaultInbIncreaseOneYear        = new(big.Int).Mul(big.NewInt(2e+8), big.NewInt(1e+18))
 	OneYearBySec                     = int64(365 * 86400)
-<<<<<<< HEAD
+
 	defaultBlockPeriod               = uint64(2)                                               // Default minimum difference between two consecutive block's timestamps
 	defaultSignerPeriod              = uint64(2)                                               // Default minimum difference between two signer's timestamps
 	defaultSignerBlocks              = uint64(6)                                               // Default number of blocks every signer created
@@ -59,18 +59,7 @@
 	defaultLoopCntRecalculateSigners = uint64(5)                                               // Default loop count to recreate signers from top tally
 	selfVoteSignersStake             = new(big.Int).Mul(big.NewInt(500000), big.NewInt(1e+18)) // Default stake of selfVoteSigners in first LOOP
 	DefaultMinerReward               = big.NewInt(6341958396752917300)                         // Default reward for miner in wei
-=======
-	defaultBlockPeriod               = uint64(2)                       // Default minimum difference between two consecutive block's timestamps
-	defaultSignerPeriod              = uint64(2)                       // Default minimum difference between two signer's timestamps
-	defaultSignerBlocks              = uint64(6)                       // Default number of blocks every signer created
-	defaultMaxSignerCount            = uint64(21)                      // Default max signers
-	extraVanity                      = 32                              // Fixed number of extra-data prefix bytes reserved for signer vanity
-	extraSeal                        = 65                              // Fixed number of extra-data suffix bytes reserved for signer seal
-	uncleHash                        = types.CalcUncleHash(nil)        // Always Keccak256(RLP([])) as uncles are meaningless outside of PoW.
-	defaultDifficulty                = big.NewInt(1)                   // Default difficulty
-	defaultLoopCntRecalculateSigners = uint64(50)                      // Default loop count to recreate signers from top tally
-	DefaultMinerReward               = big.NewInt(6341958396752917300) // Default reward for miner in wei
->>>>>>> 30ab51c6
+
 	BeVotedNeedINB                   = new(big.Int).Mul(big.NewInt(100000), big.NewInt(1e+18))
 	//RevenueCycle                     = new(big.Int).Mul(big.NewInt(30),big.NewInt(24*60*60))
 	//RevenueCycleTime                 = uint64(30*24*60*60)
@@ -118,10 +107,7 @@
 
 	// errSignersPoolEmpty is returned if no signer when calculate
 	errSignersPoolEmpty = errors.New("signers pool is empty")
-<<<<<<< HEAD
-=======
-
->>>>>>> 30ab51c6
+
 )
 
 // SignerFn is a signer callback function to request a hash to be signed by a
@@ -732,7 +718,7 @@
 
 // accumulateRewards credits the coinbase of the given block with the mining reward.
 //func (v *Vdpos) accumulateRewards(config *params.ChainConfig, states *state.StateDB, header *types.Header) {
-<<<<<<< HEAD
+
 //header.Reward = DefaultMinerReward.String()
 //reward := new(big.Int).Set(DefaultMinerReward)
 //reward := new(big.Int).Div(DefaultInbIncreaseOneYear, new)
@@ -792,75 +778,12 @@
 //if states.GetBalance(common.HexToAddress("0x6a0ffa6e79afdbdf076f47b559b136136e568748")).Cmp(big.NewInt(0)) == 0 {
 //	states.AddBalance1(common.HexToAddress("0x6a0ffa6e79afdbdf076f47b559b136136e568748"), reward)
 //}
-=======
-	//header.Reward = DefaultMinerReward.String()
-	//reward := new(big.Int).Set(DefaultMinerReward)
-	//reward := new(big.Int).Div(DefaultInbIncreaseOneYear, new)
-	//inb by ssh 190627
-	//blockNumberOneYear := OneYearBySec / int64(v.config.Period)
-	//reward := new(big.Int).Div(DefaultInbIncreaseOneYear, big.NewInt(blockNumberOneYear))
-	////for _, SpecialNumber := range header.SpecialConsensus.SpecialNumer {
-	////	if header.Number.Int64() < SpecialNumber.Number.Int64() {
-	////		mul := new(big.Int).Mul(reward, SpecialNumber.Molecule)
-	////		reward = new(big.Int).Div(mul, SpecialNumber.Denominator)
-	////		break
-	////	}
-	////}
-	//SpecialNumerSlice := header.SpecialConsensus.SpecialNumer
-	//if len(SpecialNumerSlice) > 1 {
-	//	for i := 1; i < len(SpecialNumerSlice); i++ {
-	//		if header.Number.Cmp(SpecialNumerSlice[i-1].Number) == 1 && header.Number.Cmp(SpecialNumerSlice[i].Number) == -1 {
-	//			mul := new(big.Int).Mul(reward, SpecialNumerSlice[i-1].Molecule)
-	//			reward = new(big.Int).Div(mul, SpecialNumerSlice[i-1].Denominator)
-	//			break
-	//		}
-	//	}
-	//}
-	//
-	//DefaultMinerReward = reward
-	//if reward.Cmp(big.NewInt(0)) > 0 {
-	//
-	//	//for _, SpecialConsensusAddress := range header.SpecialConsensus.SpecialConsensusAddress {
-	//	//	switch SpecialConsensusAddress.Name {
-	//	//	case state.Foundation:
-	//	//		states.SubBalance(SpecialConsensusAddress.TotalAddress, reward)
-	//	//		states.AddBalance(SpecialConsensusAddress.ToAddress, reward)
-	//	//	case state.MiningReward:
-	//	//		states.SubBalance(SpecialConsensusAddress.TotalAddress, reward)
-	//	//		states.AddBalance(header.Coinbase, reward)
-	//	//	case state.VerifyReward:
-	//	//
-	//	//	case state.VotingReward:
-	//	//		states.SubBalance(SpecialConsensusAddress.TotalAddress, reward)
-	//	//		states.AddBalance(SpecialConsensusAddress.ToAddress, reward)
-	//	//	case state.Team:
-	//	//		states.SubBalance(SpecialConsensusAddress.TotalAddress, reward)
-	//	//		states.AddBalance(SpecialConsensusAddress.ToAddress, reward)
-	//	//	case state.OnlineMarketing:
-	//	//		states.SubBalance(SpecialConsensusAddress.TotalAddress, reward)
-	//	//		states.AddBalance(SpecialConsensusAddress.ToAddress, reward)
-	//	//	case state.OfflineMarketing:
-	//	//		halfReward := new(big.Int).Div(reward, big.NewInt(2))
-	//	//		states.SubBalance(SpecialConsensusAddress.TotalAddress, halfReward)
-	//	//		states.AddBalance(SpecialConsensusAddress.ToAddress, halfReward)
-	//	//	default:
-	//	//
-	//	//	}
-	//	//}
-	//
-	//}
-	//if states.GetBalance(common.HexToAddress("0x6a0ffa6e79afdbdf076f47b559b136136e568748")).Cmp(big.NewInt(0)) == 0 {
-	//	states.AddBalance1(common.HexToAddress("0x6a0ffa6e79afdbdf076f47b559b136136e568748"), reward)
-	//}
->>>>>>> 30ab51c6
+
 
 //}
 
 // Get the signer missing from last signer till header.Coinbase
-<<<<<<< HEAD
-=======
-
->>>>>>> 30ab51c6
+
 //func (v *Vdpos) getSignerMissing(lastSigner common.Address, currentSigner common.Address, extra HeaderExtra, newLoop bool) []common.Address {
 //
 //	var signerMissing []common.Address
@@ -903,8 +826,5 @@
 		return nil, err
 	}
 	return headerExtra.SignersPool, nil
-<<<<<<< HEAD
-=======
-
->>>>>>> 30ab51c6
+
 }