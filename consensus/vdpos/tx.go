--- conflicted
+++ resolved
@@ -34,21 +34,6 @@
 	/*
 	 *  inb:version:category:action/data
 	 */
-<<<<<<< HEAD
-	inbPrefix             = "inb"
-	inbVersion            = "1"
-	inbCategoryEvent      = "event"
-	inbEventVote          = "vote"
-	inbEventDeclare       = "declare"
-	inbMinSplitLen        = 3
-	posPrefix             = 0
-	posVersion            = 1
-	posCategory           = 2
-	posEventVote          = 3
-	posEventDeclare       = 3
-	posEventConfirmNumber = 4
-	posEventDeclareInfo   = 4
-=======
 	InbPrefix              = "inb"
 	InbVersion             = "1"
 	InbCategoryEvent       = "event"
@@ -68,25 +53,12 @@
 	//achilles
 	posEventVoteCandidates       = 4
 	posEventVoteCandidatesNumber = 5
->>>>>>> d6ae8343
 
 	PosEventDeclareInfoSplitLen = 3
 	PosEventDeclareInfoId       = 0
 	PosEventDeclareInfoIp       = 1
 	PosEventDeclareInfoPort     = 2
 	//inb by ghy begin
-<<<<<<< HEAD
-	posEventDeclareInfoName    = 3
-	posEventDeclareInfoNation  = 4
-	posEventDeclareInfoCity    = 5
-	posEventDeclareInfoImage   = 6
-	posEventDeclareInfoWebsite = 7
-	posEventDeclareInfoEmail   = 8
-	posEventDeclareInfodata    = 9
-	//inb by ghy end
-)
-
-=======
 	PosEventDeclareInfoName    = 3
 	PosEventDeclareInfoNation  = 4
 	PosEventDeclareInfoCity    = 5
@@ -97,20 +69,6 @@
 	//inb by ghy end
 )
 
-// RefundGas :
-// refund gas to tx sender
-type RefundGas map[common.Address]*big.Int
-
-// RefundPair :
-type RefundPair struct {
-	Sender common.Address
-	//GasPrice *big.Int
-}
-
-// RefundHash :
-type RefundHash map[common.Hash]RefundPair
-
->>>>>>> d6ae8343
 // Vote :
 // vote come from custom tx which data like "inb:1:event:vote"
 // Sender of tx is Voter, the tx.to is Candidate
@@ -122,18 +80,6 @@
 	Stake     *big.Int
 }
 
-<<<<<<< HEAD
-=======
-// Confirmation :
-// confirmation come from custom tx which data like "inb:1:event:confirm:123"
-// 123 is the block number be confirmed
-// Sender of tx is Signer only if the signer in the SignersPool for block number 123
-type Confirmation struct {
-	Signer      common.Address
-	BlockNumber *big.Int
-}
-
->>>>>>> d6ae8343
 // HeaderExtra is the struct of info in header.Extra[extraVanity:len(header.extra)-extraSeal]
 // HeaderExtra is the current struct
 type HeaderExtra struct {
@@ -202,47 +148,18 @@
 		}
 
 		txData := string(tx.Data())
-		//achilles config
-		//if strings.Contains(txData, "candidates") {
-		//	var candidates []common.Address
-		//	txDataInfo := strings.Split(txData, ":")
-		//	if txDataInfo[0] == "candidates" {
-		//		candidatesStr := strings.Split(txDataInfo[1], ",")
-		//		for _, value := range candidatesStr {
-		//			address := common.HexToAddress(value)
-		//			candidates = append(candidates, address)
-		//		}
-		//		if params.TxConfig.CandidateSize < uint64(len(candidates)) {
-		//			return headerExtra, nil, errors.Errorf("candidates over size")
-		//		}
-		//		headerExtra.CurrentBlockVotes = v.processEventVote(headerExtra.CurrentBlockVotes, state, txSender, candidates)
-		//	}
-		//}
 		//2019.8.5 inb mod by ghy begin
 		if tx.WhichTypes(types.Vote) {
 			var candidates []common.Address
-<<<<<<< HEAD
-			txDataInfo := strings.Split(txData, ":")
-			if txDataInfo[0] == "candidates" {
-				candidatesStr := strings.Split(txDataInfo[1], ",")
-				for _, value := range candidatesStr {
-					address := common.HexToAddress(value)
-					candidates = append(candidates, address)
-				}
-				if params.TxConfig.CandidateSize < uint64(len(candidates)) {
-					return headerExtra, errors.Errorf("candidates over size")
-				}
-				headerExtra.CurrentBlockVotes = v.processEventVote(headerExtra.CurrentBlockVotes, state, txSender, candidates, vdposContext)
-=======
 			candidatesStr := strings.Split(txData, ",")
 			for _, value := range candidatesStr {
 				address := common.HexToAddress(value)
 				candidates = append(candidates, address)
 			}
 			if params.TxConfig.CandidateSize < uint64(len(candidates)) {
-				return headerExtra, nil, errors.Errorf("candidates over size")
-			}
-			headerExtra.CurrentBlockVotes = v.processEventVote(headerExtra.CurrentBlockVotes, state, txSender, candidates)
+				return headerExtra, errors.Errorf("candidates over size")
+			}
+			headerExtra.CurrentBlockVotes = v.processEventVote(headerExtra.CurrentBlockVotes, state, txSender, candidates, vdposContext)
 
 		}
 
@@ -250,116 +167,44 @@
 
 			account := state.GetAccountInfo(txSender)
 			if account == nil {
-				return headerExtra, nil, errors.Errorf("error of account")
->>>>>>> d6ae8343
+				return headerExtra, errors.Errorf("error of account")
 			}
 
 			if account.Resources.NET.MortgagteINB.Cmp(BeVotedNeedINB) == 1 {
-
 				headerExtra.Enodes = v.processEventDeclare(headerExtra.Enodes, txData, txSender)
 			}
 
 		}
-
-		//2019.8.5 inb mod by ghy end
-
-		if len(txData) >= len(InbPrefix) {
-			txDataInfo := strings.Split(txData, "|")
-			if len(txDataInfo) >= InbMinSplitLen {
-				if txDataInfo[PosPrefix] == InbPrefix {
-					if txDataInfo[PosVersion] == InbVersion {
-						// process vote event
-						if txDataInfo[PosCategory] == InbCategoryEvent {
-							if len(txDataInfo) > InbMinSplitLen {
-								// check is vote or not
-<<<<<<< HEAD
-								if txDataInfo[posEventVote] == inbEventVote {
-
-								} else if txDataInfo[posEventDeclare] == inbEventDeclare {
-									account := state.GetAccountInfo(txSender)
-									if account.Resources.NET.MortgagteINB.Cmp(BeVotedNeedINB) == 1 {
-										headerExtra.Enodes = v.processEventDeclare(headerExtra.Enodes, txDataInfo, txSender)
-									} else {
-										return headerExtra, errors.Errorf("Account mortgageINB must be greater than 100000")
-									}
-=======
-								if txDataInfo[PosEventVote] == InbEventVote {
-									//var candidates []common.Address
-									////achilles vote
-									//if txDataInfo[posEventVoteCandidates] == InbEventVoteCandidates {
-									//	candidatesStr := strings.Split(txDataInfo[posEventVoteCandidatesNumber], ",")
-									//	for _, value := range candidatesStr {
-									//		address := common.HexToAddress(value)
-									//		candidates = append(candidates, address)
-									//	}
-									//	if core.DefaultTxPoolConfig.CandidateSize < uint64(len(candidates)) {
-									//		return headerExtra,nil,errors.Errorf("candidates of vote length over size")
-									//	}
-									//}
-									//headerExtra.CurrentBlockVotes = v.processEventVote(headerExtra.CurrentBlockVotes, state, txSender, candidates)
-								} else if txDataInfo[PosEventConfirm] == InbEventConfirm && snap.isCandidate(txSender) {
-									headerExtra.CurrentBlockConfirmations, refundHash = v.processEventConfirm(headerExtra.CurrentBlockConfirmations, chain, txDataInfo, number, tx, txSender, refundHash)
->>>>>>> d6ae8343
-								}
-							}
-						}
-					}
-				}
-			}
-		}
-		// check each address
-		//if number > 1 {
-		//	headerExtra.ModifyPredecessorVotes = v.processPredecessorVoter(headerExtra.ModifyPredecessorVotes, state, tx, txSender, snap)
-		//}
-
 	}
-<<<<<<< HEAD
+	//2019.8.5 inb mod by ghy end
+
 	return headerExtra, nil
 }
 
-func (v *Vdpos) processEventDeclare(currentEnodeInfos []common.EnodeInfo, txDataInfo []string, declarer common.Address) []common.EnodeInfo {
-
-	if len(txDataInfo) > posEventDeclareInfo {
-		midEnodeInfo := strings.Split(txDataInfo[posEventDeclareInfo], "~")
-		if len(midEnodeInfo) >= posEventDeclareInfoSplitLen {
-			enodeInfo := common.EnodeInfo{
-				Id:      midEnodeInfo[posEventDeclareInfoId],
-				Ip:      midEnodeInfo[posEventDeclareInfoIp],
-				Port:    midEnodeInfo[posEventDeclareInfoPort],
-				Address: declarer,
-			}
-			//inb by ghy begin
-			if len(midEnodeInfo) >= 4 {
-				enodeInfo.Name = midEnodeInfo[posEventDeclareInfoName]
-			}
-
-			if len(midEnodeInfo) >= 5 {
-				enodeInfo.Nation = midEnodeInfo[posEventDeclareInfoNation]
-			}
-
-			if len(midEnodeInfo) >= 6 {
-				enodeInfo.City = midEnodeInfo[posEventDeclareInfoCity]
-=======
-
-	//achilles190806 replace net todo ?
-	//for _, receipt := range receipts {
-	//if pair, ok := refundHash[receipt.TxHash]; ok && receipt.Status == 1 {
-
-	//pair.GasPrice.Mul(pair.GasPrice, big.NewInt(int64(receipt.GasUsed)))
-	//refundGas = v.refundAddGas(refundGas, pair.Sender, pair.GasPrice)
+func (v *Vdpos) processEventVote(currentBlockVotes []Vote, state *state.StateDB, voter common.Address, candidates []common.Address, vdposContext *types.VdposContext) []Vote {
+	//if state.GetMortgageInbOfNet(voter).Cmp(minVoterBalance) > 0 {
+	v.lock.RLock()
+	stake := state.GetMortgageInbOfNet(voter)
+	v.lock.RUnlock()
+
+	vote := &types.Votes{
+		Voter:     voter,
+		Candidate: candidates,
+		Stake:     stake,
+	}
+
+	currentBlockVotes = append(currentBlockVotes, Vote{
+		Voter:     voter,
+		Candidate: candidates,
+		Stake:     stake,
+	})
+	vdposContext.UpdateVotes(vote)
+	vdposContext.UpdateTallysByVotes(vote)
+
 	//}
-	//}
-	return headerExtra, refundGas, nil
-}
-
-func (v *Vdpos) refundAddGas(refundGas RefundGas, address common.Address, value *big.Int) RefundGas {
-	if _, ok := refundGas[address]; ok {
-		refundGas[address].Add(refundGas[address], value)
-	} else {
-		refundGas[address] = value
-	}
-
-	return refundGas
+	//state.AddVoteRecord(voter,stake)
+
+	return currentBlockVotes
 }
 
 func (v *Vdpos) processEventDeclare(currentEnodeInfos []common.EnodeInfo, txDataInfo string, declarer common.Address) []common.EnodeInfo {
@@ -376,50 +221,11 @@
 		if len(midEnodeInfo) >= 4 {
 			enodeInfo.Name = midEnodeInfo[PosEventDeclareInfoName]
 		}
->>>>>>> d6ae8343
 
 		if len(midEnodeInfo) >= 5 {
 			enodeInfo.Nation = midEnodeInfo[PosEventDeclareInfoNation]
 		}
 
-<<<<<<< HEAD
-			if len(midEnodeInfo) >= 7 {
-				enodeInfo.Image = midEnodeInfo[posEventDeclareInfoImage]
-
-			}
-			if len(midEnodeInfo) >= 8 {
-				enodeInfo.Website = midEnodeInfo[posEventDeclareInfoWebsite]
-			}
-			if len(midEnodeInfo) >= 9 {
-				enodeInfo.Email = midEnodeInfo[posEventDeclareInfoEmail]
-			}
-
-			data := `{`
-			if len(midEnodeInfo) >= 10 {
-				enodeData := strings.Split(midEnodeInfo[posEventDeclareInfodata], "-")
-				for _, v := range enodeData {
-					split := strings.Split(v, "/")
-					if len(split) == 2 {
-						data += `"` + split[0] + `":"` + split[1] + `",`
-					}
-				}
-				data = strings.TrimRight(data, ",")
-			}
-			data += `}`
-			enodeInfo.Data = data
-
-			//inb by ghy end
-			flag := false
-			for i, enode := range currentEnodeInfos {
-				if enode.Address == declarer {
-					flag = true
-					currentEnodeInfos[i] = enodeInfo
-					break
-				}
-			}
-			if !flag {
-				currentEnodeInfos = append(currentEnodeInfos, enodeInfo)
-=======
 		if len(midEnodeInfo) >= 6 {
 			enodeInfo.City = midEnodeInfo[PosEventDeclareInfoCity]
 		}
@@ -455,7 +261,6 @@
 				flag = true
 				currentEnodeInfos[i] = enodeInfo
 				break
->>>>>>> d6ae8343
 			}
 		}
 		if !flag {
@@ -466,33 +271,6 @@
 	return currentEnodeInfos
 }
 
-func (v *Vdpos) processEventVote(currentBlockVotes []Vote, state *state.StateDB, voter common.Address, candidates []common.Address, vdposContext *types.VdposContext) []Vote {
-	//if state.GetMortgageInbOfNet(voter).Cmp(minVoterBalance) > 0 {
-	v.lock.RLock()
-	stake := state.GetMortgageInbOfNet(voter)
-	v.lock.RUnlock()
-
-	vote := &types.Votes{
-		Voter:     voter,
-		Candidate: candidates,
-		Stake:     stake,
-	}
-
-	currentBlockVotes = append(currentBlockVotes, Vote{
-		Voter:     voter,
-		Candidate: candidates,
-		Stake:     stake,
-	})
-	vdposContext.UpdateVotes(vote)
-	vdposContext.UpdateTallysByVotes(vote)
-
-	//}
-	//state.AddVoteRecord(voter,stake)
-
-	return currentBlockVotes
-}
-
-<<<<<<< HEAD
 //func (v *Vdpos) processPredecessorVoter(modifyPredecessorVotes []Vote, state *state.StateDB, tx *types.Transaction, voter common.Address, snap *Snapshot) []Vote {
 //	// process normal transaction which relate to voter
 //	if tx.Value().Cmp(big.NewInt(0)) > 0 {
@@ -519,69 +297,4 @@
 //
 //	}
 //	return modifyPredecessorVotes
-//}
-=======
-func (v *Vdpos) processEventConfirm(currentBlockConfirmations []Confirmation, chain consensus.ChainReader, txDataInfo []string, number uint64, tx *types.Transaction, confirm common.Address, refundHash RefundHash) ([]Confirmation, RefundHash) {
-	if len(txDataInfo) > PosEventConfirmNumber {
-		confirmedBlockNumber := new(big.Int)
-		err := confirmedBlockNumber.UnmarshalText([]byte(txDataInfo[PosEventConfirmNumber]))
-		if err != nil || number-confirmedBlockNumber.Uint64() > v.config.MaxSignerCount*v.config.SignerBlocks || number-confirmedBlockNumber.Uint64() < 0 {
-			return currentBlockConfirmations, refundHash
-		}
-		// check if the voter is in block
-		confirmedHeader := chain.GetHeaderByNumber(confirmedBlockNumber.Uint64())
-		if confirmedHeader == nil {
-			return currentBlockConfirmations, refundHash
-		}
-		confirmedHeaderExtra := HeaderExtra{}
-		if extraVanity+extraSeal > len(confirmedHeader.Extra) {
-			return currentBlockConfirmations, refundHash
-		}
-		err = decodeHeaderExtra(confirmedHeader.Extra[extraVanity:len(confirmedHeader.Extra)-extraSeal], &confirmedHeaderExtra)
-		if err != nil {
-			log.Info("Fail to decode parent header", "err", err)
-			return currentBlockConfirmations, refundHash
-		}
-		for _, s := range confirmedHeaderExtra.SignersPool {
-			if s == confirm {
-				currentBlockConfirmations = append(currentBlockConfirmations, Confirmation{
-					Signer:      confirm,
-					BlockNumber: new(big.Int).Set(confirmedBlockNumber),
-				})
-				refundHash[tx.Hash()] = RefundPair{confirm}
-				break
-			}
-		}
-	}
-
-	return currentBlockConfirmations, refundHash
-}
-
-func (v *Vdpos) processPredecessorVoter(modifyPredecessorVotes []Vote, state *state.StateDB, tx *types.Transaction, voter common.Address, snap *Snapshot) []Vote {
-	// process normal transaction which relate to voter
-	if tx.Value().Cmp(big.NewInt(0)) > 0 {
-		if snap.isVoter(voter) {
-			v.lock.RLock()
-			stake := state.GetMortgageInbOfNet(voter)
-			v.lock.RUnlock()
-			modifyPredecessorVotes = append(modifyPredecessorVotes, Vote{
-				Voter:     voter,
-				Candidate: []common.Address{voter},
-				Stake:     stake,
-			})
-		}
-		if snap.isVoter(*tx.To()) {
-			v.lock.RLock()
-			stake := state.GetMortgageInbOfNet(*tx.To())
-			v.lock.RUnlock()
-			modifyPredecessorVotes = append(modifyPredecessorVotes, Vote{
-				Voter:     *tx.To(),
-				Candidate: []common.Address{voter},
-				Stake:     stake,
-			})
-		}
-
-	}
-	return modifyPredecessorVotes
-}
->>>>>>> d6ae8343
+//}