// Copyright 2019 The inb-go Authors
// This file is part of the inb-go library.
//
// The inb-go library is free software: you can redistribute it and/or modify
// it under the terms of the GNU Lesser General Public License as published by
// the Free Software Foundation, either version 3 of the License, or
// (at your option) any later version.
//
// The inb-go library is distributed in the hope that it will be useful,
// but WITHOUT ANY WARRANTY; without even the implied warranty of
// MERCHANTABILITY or FITNESS FOR A PARTICULAR PURPOSE. See the
// GNU Lesser General Public License for more details.
//
// You should have received a copy of the GNU Lesser General Public License
// along with the inb-go library. If not, see <http://www.gnu.org/licenses/>.

// Package vdpos implements the delegated-proof-of-stake consensus engine.
package vdpos

import (
	"github.com/insight-chain/inb-go/params"
	"github.com/pkg/errors"
	"math/big"
	"strings"

	"github.com/insight-chain/inb-go/common"
	"github.com/insight-chain/inb-go/consensus"
	"github.com/insight-chain/inb-go/core/state"
	"github.com/insight-chain/inb-go/core/types"
	"github.com/insight-chain/inb-go/log"
	"github.com/insight-chain/inb-go/rlp"
)

const (
	/*
	 *  inb:version:category:action/data
	 */
	inbPrefix              = "inb"
	inbVersion             = "1"
	inbCategoryEvent       = "event"
	inbEventVote           = "vote"
	inbEventVoteCandidates = "candidates"
	inbEventConfirm        = "confirm"
	inbMinSplitLen         = 3
	posPrefix              = 0
	posVersion             = 1
	posCategory            = 2
	posEventVote           = 3
	posEventConfirm        = 3
	posEventConfirmNumber  = 4
	//achilles
	posEventVoteCandidates       = 4
	posEventVoteCandidatesNumber = 5
)

// RefundGas :
// refund gas to tx sender
type RefundGas map[common.Address]*big.Int

// RefundPair :
type RefundPair struct {
	Sender   common.Address
	GasPrice *big.Int
}

// RefundHash :
type RefundHash map[common.Hash]RefundPair

// Vote :
// vote come from custom tx which data like "inb:1:event:vote"
// Sender of tx is Voter, the tx.to is Candidate
// Stake is the balance of Voter when create this vote
type Vote struct {
	Voter common.Address
	//achilles
	Candidate []common.Address
	Stake     *big.Int
}

// Confirmation :
// confirmation come from custom tx which data like "inb:1:event:confirm:123"
// 123 is the block number be confirmed
// Sender of tx is Signer only if the signer in the SignersPool for block number 123
type Confirmation struct {
	Signer      common.Address
	BlockNumber *big.Int
}

// HeaderExtra is the struct of info in header.Extra[extraVanity:len(header.extra)-extraSeal]
// HeaderExtra is the current struct
type HeaderExtra struct {
	CurrentBlockConfirmations []Confirmation
	CurrentBlockVotes         []Vote
	ModifyPredecessorVotes    []Vote
	LoopStartTime             uint64
	SignersPool               []common.Address
	SignerMissing             []common.Address
	ConfirmedBlockNumber      uint64
<<<<<<< HEAD
	Enode                     []string
=======
	//inb by ghy begin
	Enode 					  []string
	//inb by ghy end
>>>>>>> ae35606a
}

// Encode HeaderExtra
//func encodeHeaderExtra(config *params.VdposConfig, number *big.Int, val HeaderExtra) ([]byte, error) {
//
//	var headerExtra interface{}
//	switch {
//	//case config.IsTrantor(number):
//
//	default:
//		headerExtra = val
//	}
//	return rlp.EncodeToBytes(headerExtra)
//
//}

func encodeHeaderExtra(val HeaderExtra) ([]byte, error) {
	var headerExtra interface{}
	headerExtra = val
	return rlp.EncodeToBytes(headerExtra)

}

// Decode HeaderExtra
//func decodeHeaderExtra(config *params.VdposConfig, number *big.Int, b []byte, val *HeaderExtra) error {
//	var err error
//	switch {
//	//case config.IsTrantor(number):
//	default:
//		err = rlp.DecodeBytes(b, val)
//	}
//	return err
//}

func decodeHeaderExtra(b []byte, val *HeaderExtra) error {
	var err error
	err = rlp.DecodeBytes(b, val)
	return err
}

// Calculate Votes from transaction in this block, write into header.Extra
func (v *Vdpos) processCustomTx(headerExtra HeaderExtra, chain consensus.ChainReader, header *types.Header, state *state.StateDB, txs []*types.Transaction, receipts []*types.Receipt) (HeaderExtra, RefundGas, error) {
	// if predecessor voter make transaction and vote in this block,
	// just process as vote, do it in snapshot.apply
	var (
		snap       *Snapshot
		err        error
		number     uint64
		refundGas  RefundGas
		refundHash RefundHash
	)
	refundGas = make(map[common.Address]*big.Int)
	refundHash = make(map[common.Hash]RefundPair)
	number = header.Number.Uint64()
	if number > 1 {
		snap, err = v.snapshot(chain, number-1, header.ParentHash, nil, nil, defaultLoopCntRecalculateSigners)
		if err != nil {
			return headerExtra, nil, err
		}
	}

	for _, tx := range txs {

		txSender, err := types.Sender(types.NewEIP155Signer(tx.ChainId()), tx)
		if err != nil {
			continue
		}

		txData := string(tx.Data())
		//achilles config
		if strings.Contains(txData, "candidates") {
			var candidates []common.Address
			txDataInfo := strings.Split(txData, ":")
			if txDataInfo[0] == "candidates" {
				candidatesStr := strings.Split(txDataInfo[1], ",")
				for _, value := range candidatesStr {
					address := common.HexToAddress(value)
					candidates = append(candidates, address)
				}
				if params.TxConfig.CandidateSize < uint64(len(candidates)) {
					return headerExtra, nil, errors.Errorf("candidates over size")
				}
				headerExtra.CurrentBlockVotes = v.processEventVote(headerExtra.CurrentBlockVotes, state, txSender, candidates)
			}
		}

		if len(txData) >= len(inbPrefix) {
			txDataInfo := strings.Split(txData, ":")
			if len(txDataInfo) >= inbMinSplitLen {
				if txDataInfo[posPrefix] == inbPrefix {
					if txDataInfo[posVersion] == inbVersion {
						// process vote event
						if txDataInfo[posCategory] == inbCategoryEvent {
							if len(txDataInfo) > inbMinSplitLen {
								// check is vote or not
								if txDataInfo[posEventVote] == inbEventVote {
									//var candidates []common.Address
									////achilles vote
									//if txDataInfo[posEventVoteCandidates] == inbEventVoteCandidates {
									//	candidatesStr := strings.Split(txDataInfo[posEventVoteCandidatesNumber], ",")
									//	for _, value := range candidatesStr {
									//		address := common.HexToAddress(value)
									//		candidates = append(candidates, address)
									//	}
									//	if core.DefaultTxPoolConfig.CandidateSize < uint64(len(candidates)) {
									//		return headerExtra,nil,errors.Errorf("candidates of vote length over size")
									//	}
									//}
									//headerExtra.CurrentBlockVotes = v.processEventVote(headerExtra.CurrentBlockVotes, state, txSender, candidates)
								} else if txDataInfo[posEventConfirm] == inbEventConfirm && snap.isCandidate(txSender) {
									headerExtra.CurrentBlockConfirmations, refundHash = v.processEventConfirm(headerExtra.CurrentBlockConfirmations, chain, txDataInfo, number, tx, txSender, refundHash)
								}
							} else {
								// todo : leave this transaction to process as normal transaction
							}
						}
					}
				}
			}
		}
		// check each address
		//if number > 1 {
		//	headerExtra.ModifyPredecessorVotes = v.processPredecessorVoter(headerExtra.ModifyPredecessorVotes, state, tx, txSender, snap)
		//}

	}

	for _, receipt := range receipts {
		if pair, ok := refundHash[receipt.TxHash]; ok && receipt.Status == 1 {
			pair.GasPrice.Mul(pair.GasPrice, big.NewInt(int64(receipt.GasUsed)))
			refundGas = v.refundAddGas(refundGas, pair.Sender, pair.GasPrice)
		}
	}
	return headerExtra, refundGas, nil
}

func (v *Vdpos) refundAddGas(refundGas RefundGas, address common.Address, value *big.Int) RefundGas {
	if _, ok := refundGas[address]; ok {
		refundGas[address].Add(refundGas[address], value)
	} else {
		refundGas[address] = value
	}

	return refundGas
}

func (v *Vdpos) processEventVote(currentBlockVotes []Vote, state *state.StateDB, voter common.Address, candidates []common.Address) []Vote {
	//if state.GetMortgageInbOfNet(voter).Cmp(minVoterBalance) > 0 {
	v.lock.RLock()
	stake := state.GetMortgageInbOfNet(voter)
	v.lock.RUnlock()

	currentBlockVotes = append(currentBlockVotes, Vote{
		Voter:     voter,
		Candidate: candidates,
		Stake:     stake,
	})
	//}

	return currentBlockVotes
}

func (v *Vdpos) processEventConfirm(currentBlockConfirmations []Confirmation, chain consensus.ChainReader, txDataInfo []string, number uint64, tx *types.Transaction, confirm common.Address, refundHash RefundHash) ([]Confirmation, RefundHash) {
	if len(txDataInfo) > posEventConfirmNumber {
		confirmedBlockNumber := new(big.Int)
		err := confirmedBlockNumber.UnmarshalText([]byte(txDataInfo[posEventConfirmNumber]))
		if err != nil || number-confirmedBlockNumber.Uint64() > v.config.MaxSignerCount*v.config.SignerBlocks || number-confirmedBlockNumber.Uint64() < 0 {
			return currentBlockConfirmations, refundHash
		}
		// check if the voter is in block
		confirmedHeader := chain.GetHeaderByNumber(confirmedBlockNumber.Uint64())
		if confirmedHeader == nil {
			return currentBlockConfirmations, refundHash
		}
		confirmedHeaderExtra := HeaderExtra{}
		if extraVanity+extraSeal > len(confirmedHeader.Extra) {
			return currentBlockConfirmations, refundHash
		}
		err = decodeHeaderExtra(confirmedHeader.Extra[extraVanity:len(confirmedHeader.Extra)-extraSeal], &confirmedHeaderExtra)
		if err != nil {
			log.Info("Fail to decode parent header", "err", err)
			return currentBlockConfirmations, refundHash
		}
		for _, s := range confirmedHeaderExtra.SignersPool {
			if s == confirm {
				currentBlockConfirmations = append(currentBlockConfirmations, Confirmation{
					Signer:      confirm,
					BlockNumber: new(big.Int).Set(confirmedBlockNumber),
				})
				refundHash[tx.Hash()] = RefundPair{confirm, tx.GasPrice()}
				break
			}
		}
	}

	return currentBlockConfirmations, refundHash
}

func (v *Vdpos) processPredecessorVoter(modifyPredecessorVotes []Vote, state *state.StateDB, tx *types.Transaction, voter common.Address, snap *Snapshot) []Vote {
	// process normal transaction which relate to voter
	if tx.Value().Cmp(big.NewInt(0)) > 0 {
		if snap.isVoter(voter) {
			v.lock.RLock()
			stake := state.GetMortgageInbOfNet(voter)
			v.lock.RUnlock()
			modifyPredecessorVotes = append(modifyPredecessorVotes, Vote{
				Voter:     voter,
				Candidate: []common.Address{voter},
				Stake:     stake,
			})
		}
		if snap.isVoter(*tx.To()) {
			v.lock.RLock()
			stake := state.GetMortgageInbOfNet(*tx.To())
			v.lock.RUnlock()
			modifyPredecessorVotes = append(modifyPredecessorVotes, Vote{
				Voter:     *tx.To(),
				Candidate: []common.Address{voter},
				Stake:     stake,
			})
		}

	}
	return modifyPredecessorVotes
}<|MERGE_RESOLUTION|>--- conflicted
+++ resolved
@@ -96,13 +96,9 @@
 	SignersPool               []common.Address
 	SignerMissing             []common.Address
 	ConfirmedBlockNumber      uint64
-<<<<<<< HEAD
-	Enode                     []string
-=======
 	//inb by ghy begin
 	Enode 					  []string
 	//inb by ghy end
->>>>>>> ae35606a
 }
 
 // Encode HeaderExtra
