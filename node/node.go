--- conflicted
+++ resolved
@@ -262,14 +262,7 @@
 
 	for {
 		LatesSuperNodeEcodes := n.rpcAPIs[6].Service.(*ethapi.PublicBlockChainAPI).GetLatesBlockEnode()
-<<<<<<< HEAD
-		for _, v := range LatesSuperNodeEcodes.SignersPool {
-			for _, vv := range LatesSuperNodeEcodes.Enodes {
-				if v == vv.Address && !n.server.Self().Equals(ParsePeerUrl(vv)) {
-					latessuperNode, _ := enode.ParseV4(ParsePeerUrl(vv))
-					n.server.AddPeer(latessuperNode)
-					//AddedNode[v] = true
-=======
+
 		//fmt.Println(len(LatesSuperNodeEcodes.SignersPool))
 		//fmt.Println(len(LatesSuperNodeEcodes.Enodes))
 		//if len(LatesSuperNodeEcodes.Enodes)>0{
@@ -287,28 +280,15 @@
 							//AddedNode[v] = true
 						}
 					}
->>>>>>> 212e3575
 				}
-
-
 			}
 		}
-
-<<<<<<< HEAD
-		time.Sleep(3 * time.Second)
-	}
-}
-
-func ParsePeerUrl(nodeinfo vdpos.EnodeInfo) string {
-=======
-
 		time.Sleep(60*3*time.Second)
 	}
 }
 
 
 func ParsePeerUrl(nodeinfo common.EnodeInfo) string {
->>>>>>> 212e3575
 	var urlBuffer bytes.Buffer
 	if !common.IsBlank(nodeinfo.Id) && !common.IsBlank(nodeinfo.Ip) {
 		urlBuffer.WriteString("enode://")
