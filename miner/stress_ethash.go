--- conflicted
+++ resolved
@@ -113,11 +113,9 @@
 			panic(err)
 		}
 		// Create a self transaction and inject into the pool
-<<<<<<< HEAD
-		tx, err := types.SignTx(types.NewTransaction(nonces[index], crypto.PubkeyToAddress(faucets[index].PublicKey), new(big.Int), 21000, big.NewInt(100000000000+rand.Int63n(65536)), nil, types.Default), types.HomesteadSigner{}, faucets[index])
-=======
+
 		tx, err := types.SignTx(types.NewTransaction(nonces[index], crypto.PubkeyToAddress(faucets[index].PublicKey), new(big.Int), 21000, nil,types.Ordinary), types.HomesteadSigner{}, faucets[index])
->>>>>>> 7d907226
+
 		if err != nil {
 			panic(err)
 		}
